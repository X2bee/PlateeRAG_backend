--- conflicted
+++ resolved
@@ -1245,11 +1245,7 @@
     { name = "pydantic", specifier = "==2.11.7" },
     { name = "pydantic-core", specifier = "==2.33.2" },
     { name = "pydantic-settings", specifier = "==2.10.1" },
-<<<<<<< HEAD
-    { name = "pyjwt" },
-=======
     { name = "pyjwt", specifier = "==2.8.0" },
->>>>>>> fa8d929c
     { name = "pynvml", specifier = ">=12.0.0" },
     { name = "pypdf2", specifier = "==3.0.1" },
     { name = "python-docx", specifier = "==1.2.0" },
@@ -1484,19 +1480,11 @@
 
 [[package]]
 name = "pyjwt"
-<<<<<<< HEAD
-version = "2.10.1"
-source = { registry = "https://pypi.org/simple" }
-sdist = { url = "https://files.pythonhosted.org/packages/e7/46/bd74733ff231675599650d3e47f361794b22ef3e3770998dda30d3b63726/pyjwt-2.10.1.tar.gz", hash = "sha256:3cc5772eb20009233caf06e9d8a0577824723b44e6648ee0a2aedb6cf9381953", size = 87785 }
-wheels = [
-    { url = "https://files.pythonhosted.org/packages/61/ad/689f02752eeec26aed679477e80e632ef1b682313be70793d798c1d5fc8f/PyJWT-2.10.1-py3-none-any.whl", hash = "sha256:dcdd193e30abefd5debf142f9adfcdd2b58004e644f25406ffaebd50bd98dacb", size = 22997 },
-=======
 version = "2.8.0"
 source = { registry = "https://pypi.org/simple" }
 sdist = { url = "https://files.pythonhosted.org/packages/30/72/8259b2bccfe4673330cea843ab23f86858a419d8f1493f66d413a76c7e3b/PyJWT-2.8.0.tar.gz", hash = "sha256:57e28d156e3d5c10088e0c68abb90bfac3df82b40a71bd0daa20c65ccd5c23de", size = 78313 }
 wheels = [
-    { url = "https://files.pythonhosted.org/packages/2b/4f/e04a8067c7c96c364cef7ef73906504e2f40d690811c021e1a1901473a19/PyJWT-2.8.0-py3-none-any.whl", hash = "sha256:59127c392cc44c2da5bb3192169a91f429924e17aff6534d70fdc02ab3e04320", size = 22591 },
->>>>>>> fa8d929c
+    { url = "https://files.pythonhosted.org/packages/2b/4f/e04a8067c7c96c364cef7ef73906504e2f40d690811c021e1a1901473a19/PyJWT-2.8.0-py3-none-any.whl", hash = "sha256:59127c392cc44c2da5bb3192169a91f429924e17aff6534d70fdc02ab3e04320", size = 22591 }
 ]
 
 [[package]]
