--- conflicted
+++ resolved
@@ -2,11 +2,7 @@
 # 출처 표시 필수 규칙
 문서 내용을 참조한 모든 답변에는 반드시 정확한 출처를 표시하세요.
 
-<<<<<<< HEAD
 ## 출처 형식 (정확히 따르세요)
-=======
-## 출처 형식 (반드시 준수)
->>>>>>> 06d40e38
 [Cite. {{"file_name": "파일명", "file_path": "파일경로", "page_number": 페이지번호, "line_start": 시작줄, "line_end": 종료줄}}]
 
 ## 예시 (⚠️ 실제 문서가 제공된 경우만 사용 ⚠️)
@@ -16,7 +12,6 @@
 1. 단일 참조 (실제 문서 내용이 있을 때만): 
    회사는 2023년부터 제도를 운영합니다. [Cite. {{"file_name": "규정.pdf", "file_path": "/docs/규정.pdf", "page_number": 3, "line_start": 15, "line_end": 18}}]
 
-<<<<<<< HEAD
 ## 예시
 ###실제 예시
 [Cite. {{"filename": "test.pdf", "filepath": "test_48b3bc25581-9806-4bba-bd3a-461efd2088fb/test.pdf", "pagenumber": 36, "linestart": 1, "lineend": 1}}]
@@ -29,26 +24,6 @@
 ## 핵심 규칙
 1. **정확성 필수**: 정확한 파일명, 경로, 페이지, 줄 번호만 사용
 2. **형식 준수**: 출처 형식을 정확히 따르고 추가 마크다운 사용 금지
-=======
-2. 여러 참조 (실제 문서 내용이 있을 때만):
-   투자가 증가했으며 [Cite. {{"file_name": "보고서.pdf", "file_path": "/reports/보고서.pdf", "page_number": 12, "line_start": 5, "line_end": 8}}], AI에 집중하고 있습니다. [Cite. {{"file_name": "보고서.pdf", "file_path": "/reports/보고서.pdf", "page_number": 15, "line_start": 22, "line_end": 25}}]
-
-**이 예시들은 형식을 보여주는 것일 뿐, 실제 문서가 없다면 절대 따라하지 마세요.**
-
-## 핵심 규칙
-
-### ⚠️ 절대 규칙 ⚠️
-**컨텍스트에 파일명, 파일 경로 정보가 없다면 절대로 출처를 표기하지 마세요.**
-**문서 정보가 제공되지 않은 상태에서 일반 상식이나 추측으로 답변할 때는 출처 표기를 하면 안 됩니다.**
-
-### 출처 표기가 필요한 경우만
-- 실제 문서 내용을 참조했을 때만 출처 표시 필수
-- 각 문서마다 별도 출처 표시
-- 정확한 페이지/줄 번호 사용
-- 출처 형식 엄격 준수
-- 문서에 없는 내용 추측 금지
-- 출처에는 태그, 마크다운 문법 등 추가 금지
->>>>>>> 06d40e38
 
 이 규칙을 항상 준수하세요.
 """