import logging
import re
from typing import Dict, List

from langchain.agents import create_tool_calling_agent, AgentExecutor
from langchain.schema.output_parser import StrOutputParser

from langgraph.graph import StateGraph, END
from langgraph.checkpoint.memory import MemorySaver

from editor.type_model.feedback_state import FeedbackState

from editor.utils.helper.agent_helper import NonStreamingAgentHandlerWithToolOutput, NonStreamingAgentHandler
from editor.utils.helper.stream_helper import (
    EnhancedAgentStreamingHandler,
    EnhancedAgentStreamingHandlerWithToolOutput,
    execute_agent_streaming,
)

logger = logging.getLogger(__name__)

memory = MemorySaver()

def create_feedback_graph(
    llm,
    tools_list,
    chat_history,
    prompt_template_with_tool,
    prompt_template_without_tool,
    additional_rag_context,
    feedback_criteria,
    return_intermediate_steps=True,
    feedback_threshold=8,
    enable_auto_feedback=True,
    tool_agent_max_iterations=6,
    stream_emitter=None,
):
        """LangGraph 피드백 루프 그래프 생성"""
        
        use_tools = bool(tools_list)
        tool_agent_executor = None
        if use_tools:
            tool_calling_agent = create_tool_calling_agent(llm, tools_list, prompt_template_with_tool)
            tool_agent_executor = AgentExecutor(
                agent=tool_calling_agent,
                tools=tools_list,
                verbose=True,
                handle_parsing_errors=True,
                max_iterations=tool_agent_max_iterations,
                max_execution_time=300,
            )

        streaming_chain = None
        sync_chain = None
        if prompt_template_without_tool is not None:
            if stream_emitter:
                streaming_chain = prompt_template_without_tool | llm
            sync_chain = prompt_template_without_tool | llm | StrOutputParser()

        def _sanitize_result_text(text):
            if not text:
                return ""
            if not isinstance(text, str):
                text = str(text)

            def _compact_tool_block(label: str, block: str) -> str:
                snippet = block.strip()
                if not snippet:
                    return ""
                snippet = re.sub(r"\s+", " ", snippet)
                if len(snippet) > 600:
                    snippet = snippet[:600].rstrip() + "..."
                return f"{label}: {snippet}"

            cleaned = re.sub(
                r"<TOOLUSELOG>(.*?)</TOOLUSELOG>",
                lambda m: _compact_tool_block("도구 실행", m.group(1)),
                text,
                flags=re.DOTALL,
            )
            cleaned = re.sub(
                r"<TOOLOUTPUTLOG>(.*?)</TOOLOUTPUTLOG>",
                lambda m: _compact_tool_block("도구 결과", m.group(1)),
                cleaned,
                flags=re.DOTALL,
            )
            cleaned = re.sub(r"\n{3,}", "\n\n", cleaned)

            if "작업 세부 요약:" in cleaned:
                cleaned = cleaned.split("작업 세부 요약:", 1)[0].rstrip()

            paragraphs = []
            seen = set()
            for block in [p.strip() for p in cleaned.split("\n\n") if p.strip()]:
                if block not in seen:
                    seen.add(block)
                    paragraphs.append(block)

            return "\n\n".join(paragraphs)

        def _has_explicit_output(text: str) -> bool:
            if not text:
                return False

            lowered = text.lower()
            explicit_keywords = [
                "도구 결과",
                "결과 없음",
                "데이터 없음",
                "no result",
                "no data",
                "0 row",
                "0개 행",
                "행 없음",
                "returned",
                "rows",
            ]
            if any(keyword in lowered for keyword in explicit_keywords):
                return True

            if re.search(r"\|\s*[^|]+\|", text):
                return True

            json_blocks = re.findall(r"\{[^}]+\}", text)
            for block in json_blocks:
                lower_block = block.lower()
                if "query" in lower_block and not any(token in lower_block for token in ("rows", "result", "data", "output", "value", "records")):
                    continue
                return True

            list_blocks = re.findall(r"\[[^\]]+\]", text)
            for block in list_blocks:
                lower_block = block.lower()
                if "query" in lower_block and not any(token in lower_block for token in ("rows", "result", "data", "output", "value", "records")):
                    continue
                return True

            lines = [line.strip() for line in text.splitlines() if line.strip()]
            data_lines = []
            for line in lines:
                lower_line = line.lower()
                if lower_line.startswith("select "):
                    continue
                if "query" in lower_line or "postgresql" in lower_line or "tool" in lower_line:
                    continue
                data_lines.append(line)

            for line in data_lines:
                if any(char.isdigit() for char in line):
                    return True
                if len(line.split()) >= 3:
                    return True

            return False

        def execute_task(state: FeedbackState) -> FeedbackState:
            nonlocal sync_chain
            """도구를 사용하여 작업 실행"""
            try:
                user_input = state["user_input"]
                iteration = state["iteration_count"]

                # TODO의 tool_required 정보 추출 (state에서 가져오기)
                todo_requires_tools = state.get("todo_requires_tools", True)  # 기본값은 True (하위 호환성)
                todo_title = state.get("current_todo_title", "")
                todo_index = state.get("current_todo_index")
                total_todos = state.get("total_todos")
                todo_directive = state.get("todo_directive") or user_input
                todo_description = state.get("current_todo_description", "")
                previous_context = state.get("previous_results_context", "")

                if stream_emitter:
                    stream_emitter.emit_iteration_start(todo_index, total_todos, iteration, todo_title)

                # 이전 시도들의 컨텍스트 생성
                previous_attempts_lines = []
                if state["tool_results"]:
                    previous_attempts_lines.append("이전 반복 결과 요약:")
                    recent_results = state["tool_results"][-3:]
                    for idx, result_entry in enumerate(recent_results, start=1):
                        raw = result_entry.get('clean_result') or result_entry.get('result') or ""
                        summary = _sanitize_result_text(raw)
                        if len(summary) > 350:
                            summary = summary[:350].rstrip() + "..."
                        score = result_entry.get('feedback_score', 'N/A')
                        previous_attempts_lines.append(f"- #{idx} (점수 {score}): {summary}")
                previous_attempts = "\n".join(previous_attempts_lines)

                remediation_notes = [note for note in (state.get("remediation_notes") or []) if note]
                improvement_section = ""
                if remediation_notes:
                    truncated_notes = remediation_notes[:5]
                    formatted_notes = "\n".join(f"- {note}" for note in truncated_notes)
                    improvement_section = f"\n\n반영해야 할 개선 사항:\n{formatted_notes}"

                iteration_brief = [todo_directive]

                iteration_brief.append(
                    "결과 보고 시 이번 반복에서 확인한 실제 데이터(또는 비어 있음을 명시)를 직접 서술하고, '이전에 기록됨' 같은 표현으로 생략하지 마세요."
                )

                if todo_title or todo_description:
                    todo_meta = f"\n현재 TODO 정보:\n- 제목: {todo_title or 'Untitled'}"
                    if todo_description:
                        todo_meta += f"\n- 설명: {todo_description.strip()}"
                    if previous_context:
                        todo_meta += f"\n\n{previous_context}"
                    iteration_brief.append(todo_meta)

                iteration_brief.append(f"\n현재 반복 번호: {iteration}")

                if previous_attempts:
                    iteration_brief.append("\n" + previous_attempts)

                if improvement_section:
                    iteration_brief.append(improvement_section)

<<<<<<< HEAD
                if state.get("last_result_duplicate"):
                    iteration_brief.append(
                        "이전 반복 출력이 거의 동일했습니다. 완전히 다른 접근과 쿼리를 시도하세요."
=======
                duplicate_run_length = state.get("duplicate_run_length", 0)
                if duplicate_run_length:
                    iteration_brief.append(
                        f"\n경고: 최근 {duplicate_run_length}회 연속으로 동일하거나 매우 유사한 출력이 발견되었습니다.\n"
                        "- 해결책 접근 방식을 완전히 바꾸거나, 다른 도구/전략을 시도하세요.\n"
                        "- 동일한 설명을 반복하지 말고, 새로운 중간 산출물을 생성하세요."
>>>>>>> 11ebbdc3
                    )

                enhanced_input = "\n\n".join(section.strip() for section in iteration_brief if section and section.strip())
                inputs = {
                    "input": enhanced_input,
                    "chat_history": chat_history,
                    "additional_rag_context": additional_rag_context
                }

                result = ""

                def _invoke_tool_sync() -> str:
                    fallback_handler = (
                        NonStreamingAgentHandlerWithToolOutput()
                        if return_intermediate_steps
                        else NonStreamingAgentHandler()
                    )
                    response = tool_agent_executor.invoke(inputs, {"callbacks": [fallback_handler]})
                    return fallback_handler.get_formatted_output(response["output"])

                # 도구 필요성에 따른 처리 분기
                use_agent = bool(todo_requires_tools and tool_agent_executor)
                if use_agent:
                    # 복잡한 작업: 도구 사용
                    if stream_emitter:
                        if return_intermediate_steps:
                            handler = EnhancedAgentStreamingHandlerWithToolOutput()
                        else:
                            handler = EnhancedAgentStreamingHandler()

                        async_executor = lambda: tool_agent_executor.ainvoke(inputs, {"callbacks": [handler]})
                        try:
                            for chunk in execute_agent_streaming(async_executor, handler):
                                if chunk:
                                    stream_emitter.emit_llm_chunk(todo_index, iteration, chunk)
                        except Exception as streaming_exc:  # pragma: no cover - runtime safety
                            logger.error(
                                f"Streaming agent execution failed (iteration {iteration}): {streaming_exc}",
                                exc_info=True,
                            )
                            stream_emitter.emit_iteration_error(todo_index, iteration, streaming_exc)
<<<<<<< HEAD

                        raw_output = "".join(handler.streamed_tokens).strip()
                        if return_intermediate_steps and handler.tool_logs:
                            tool_log_text = "\n".join(handler.tool_logs)
                            if tool_log_text and raw_output:
                                result = f"{raw_output}\n\n{tool_log_text}"
                            else:
                                result = raw_output or tool_log_text
=======
                            result = _invoke_tool_sync()
                            logger.warning(
                                "Streaming agent execution failed; synchronous fallback succeeded for iteration %s.",
                                iteration,
                            )
>>>>>>> 11ebbdc3
                        else:
                            raw_output = "".join(handler.streamed_tokens).strip()
                            if return_intermediate_steps and handler.tool_logs:
                                tool_log_text = "\n".join(handler.tool_logs)
                                if tool_log_text and raw_output:
                                    result = f"{tool_log_text}\n\n{raw_output}"
                                else:
                                    result = tool_log_text or raw_output
                            else:
                                result = raw_output

                            # 스트리밍 중 수집된 결과가 비어있는 경우 안전한 fallback 수행
                            if not result:
                                result = _invoke_tool_sync()
                    else:
                        result = _invoke_tool_sync()
                else:
                    if stream_emitter:
                        chain = streaming_chain or (prompt_template_without_tool | llm)
                        collected_text = []
                        try:
                            for chunk in chain.stream(inputs):
                                content = getattr(chunk, "content", "") or ""
                                if content:
                                    stream_emitter.emit_llm_chunk(todo_index, iteration, content)
                                    collected_text.append(content)
                        except Exception as streaming_exc:  # pragma: no cover - runtime safety
                            streaming_error = streaming_exc
                            logger.error(
                                f"Streaming simple response failed (iteration {iteration}): {streaming_exc}",
                                exc_info=True,
                            )
                            stream_emitter.emit_iteration_error(todo_index, iteration, streaming_exc)

                        result = "".join(collected_text).strip()

                        if streaming_error:
                            raise streaming_error

                        if not result:
                            if not sync_chain:
                                sync_chain = prompt_template_without_tool | llm | StrOutputParser()
                            result = sync_chain.invoke(inputs)
                    else:
                        if not sync_chain:
                            sync_chain = prompt_template_without_tool | llm | StrOutputParser()
                        result = sync_chain.invoke(inputs)

                # 도구 실행 결과 저장
                import time
                clean_result = _sanitize_result_text(result)

                if stream_emitter:
                    stream_emitter.emit_iteration_complete(todo_index, iteration, clean_result)

                result_signature = clean_result.strip()

                seen_results = state.get("seen_results") or []
                seen_results = [entry for entry in seen_results if entry]
                duplicate_result = False
                if result_signature:
                    if result_signature in seen_results:
                        duplicate_result = True
                    else:
                        if len(seen_results) >= 10:
                            seen_results = seen_results[-9:]
                        seen_results.append(result_signature)

                result_frequencies = state.get("result_frequencies") or {}
                if result_signature:
                    result_frequencies[result_signature] = (
                        result_frequencies.get(result_signature, 0) + 1
                    )
                    if len(result_frequencies) > 25:
                        # 오래된 항목 제거
                        sorted_items = sorted(
                            result_frequencies.items(),
                            key=lambda item: item[1],
                            reverse=True,
                        )[:20]
                        result_frequencies = dict(sorted_items)

                duplicate_run_length = state.get("duplicate_run_length", 0)
                if duplicate_result:
                    duplicate_run_length += 1
                else:
                    duplicate_run_length = 0

                tool_result = {
                    "iteration": iteration,
                    "result": result,
                    "clean_result": clean_result,
                    "timestamp": time.time(),
                    "duplicate": duplicate_result,
                }
                
                new_tool_results = state["tool_results"] + [tool_result]
                
                if duplicate_result and stream_emitter:
                    stream_emitter.emit_status(
                        f"<FEEDBACK_STATUS>경고: 동일한 출력이 연속 {duplicate_run_length}회 감지되었습니다. 접근 방식을 변경하세요.</FEEDBACK_STATUS>\n"
                    )

                return {
                    **state,
                    "tool_results": new_tool_results,
                    "messages": state["messages"] + [{"role": "assistant", "content": f"Iteration {iteration}: {clean_result}"}],
                    "seen_results": seen_results,
                    "last_result_signature": result_signature,
                    "last_result_duplicate": duplicate_result,
                    "result_frequencies": result_frequencies,
                    "duplicate_run_length": duplicate_run_length,
                }
                
            except Exception as e:
                logger.error(f"Task execution failed: {str(e)}")
                if stream_emitter:
                    stream_emitter.emit_iteration_error(
                        state.get("current_todo_index"),
                        state.get("iteration_count"),
                        e,
                    )
                import time
                clean_error = f"Error: {str(e)}"
                error_result = {
                    "iteration": state["iteration_count"],
                    "result": clean_error,
                    "clean_result": clean_error,
                    "timestamp": time.time(),
                    "error": True
                }
                error_signature = clean_error.strip()
                seen_results = state.get("seen_results") or []
                seen_results = [entry for entry in seen_results if entry]
                if error_signature and error_signature not in seen_results:
                    if len(seen_results) >= 10:
                        seen_results = seen_results[-9:]
                    seen_results.append(error_signature)
                return {
                    **state,
                    "tool_results": state["tool_results"] + [error_result],
                    "messages": state["messages"] + [{"role": "assistant", "content": f"Error in iteration {state['iteration_count']}: {clean_error}"}],
                    "seen_results": seen_results,
                    "last_result_signature": error_signature,
                    "last_result_duplicate": False,
                    "result_frequencies": state.get("result_frequencies") or {},
                    "duplicate_run_length": 0,
                }

        def execute_direct(state: FeedbackState) -> FeedbackState:
            """단일 실행 경로 (TODO 생략)"""
            direct_state = execute_task(state)
            return {**direct_state, "execution_mode": "direct"}

        def execution_router(state: FeedbackState) -> FeedbackState:
            """실행 모드 분기 준비"""
            return state

        def route_execution_mode(state: FeedbackState) -> str:
            """실행 경로 결정"""
            return "direct" if state.get("execution_mode") == "direct" else "todo"

        def evaluate_feedback(state: FeedbackState) -> FeedbackState:
            """결과에 대한 피드백 평가"""
            try:
                todo_index = state.get("current_todo_index")
                iteration = state.get("iteration_count")
                todo_title = state.get("current_todo_title", "")

                if state.get("skip_feedback_eval"):
                    remediation_notes = state.get("remediation_notes") or []
                    if not state["tool_results"]:
                        if stream_emitter:
                            stream_emitter.emit_feedback_score(
                                todo_index,
                                iteration,
                                {
                                    "score": 10,
                                    "reasoning": "직접 실행 경로에서 평가할 결과가 없습니다.",
                                    "improvements": [],
                                    "strengths": [],
                                },
                            )
                        return {
                            **state,
                            "feedback_score": 10,
                            "remediation_notes": remediation_notes,
                            "stagnation_count": 0,
                        }

                    latest_result = state["tool_results"][-1]
                    score = latest_result.get("feedback_score") or 10
                    evaluation_payload = latest_result.get("evaluation") or {
                        "score": score,
                        "reasoning": "직접 실행 경로에서 자동 평가를 건너뛰고 승인되었습니다.",
                        "improvements": [],
                        "strengths": ["빠른 직접 실행"],
                    }

                    updated_tool_results = state["tool_results"][:-1] + [
                        {
                            **latest_result,
                            "feedback_score": score,
                            "evaluation": evaluation_payload,
                        }
                    ]

                    if stream_emitter:
                        stream_emitter.emit_feedback_score(todo_index, iteration, evaluation_payload)

                    return {
                        **state,
                        "feedback_score": score,
                        "tool_results": updated_tool_results,
                        "remediation_notes": remediation_notes,
                        "stagnation_count": 0,
                    }

                # enable_auto_feedback가 False인 경우 피드백 평가를 건너뛰고 기본 점수 설정
                if not enable_auto_feedback:
                    if not state["tool_results"]:
                        if stream_emitter:
                            stream_emitter.emit_feedback_score(todo_index, iteration, {
                                "score": 0,
                                "reasoning": "자동 피드백이 비활성화됨",
                                "improvements": [],
                                "strengths": []
                            })
                        return {
                            **state,
                            "feedback_score": 0,
                            "remediation_notes": state.get("remediation_notes") or [],
                            "stagnation_count": state.get("stagnation_count") or 0,
                        }

                    latest_result = state["tool_results"][-1]
                    updated_tool_results = state["tool_results"][:-1] + [{
                        **latest_result,
                        "feedback_score": 5,  # 중간 점수로 설정
                        "evaluation": {"score": 5, "reasoning": "자동 피드백이 비활성화됨", "improvements": "", "strengths": ""}
                    }]

                    if stream_emitter:
                        stream_emitter.emit_feedback_score(todo_index, iteration, {
                            "score": 5,
                            "reasoning": "자동 피드백이 비활성화됨",
                            "improvements": "",
                            "strengths": ""
                        })

                    return {
                        **state,
                        "feedback_score": 5,
                        "tool_results": updated_tool_results,
                        "remediation_notes": state.get("remediation_notes") or [],
                        "stagnation_count": state.get("stagnation_count") or 0,
                    }

                if not state["tool_results"]:
                    if stream_emitter:
                        stream_emitter.emit_feedback_score(todo_index, iteration, {
                            "score": 0,
                            "reasoning": "평가할 결과가 없습니다.",
                            "improvements": [],
                            "strengths": []
                        })
                    return {
                        **state,
                        "feedback_score": 0,
                        "remediation_notes": state.get("remediation_notes") or [],
                        "stagnation_count": state.get("stagnation_count") or 0,
                    }

                latest_result = state["tool_results"][-1]
                latest_clean = latest_result.get("clean_result", latest_result.get("result", ""))
                duplicate_result = latest_result.get("duplicate") or state.get("last_result_duplicate", False)
                remediation_notes = state.get("remediation_notes") or []
                if latest_result.get("error"):
                    if stream_emitter:
                        stream_emitter.emit_feedback_score(todo_index, iteration, {
                            "score": 1,
                            "reasoning": "도중에 오류가 발생했습니다.",
                            "improvements": [str(latest_clean)],
                            "strengths": []
                        })
                    error_note = f"오류 재발 방지: {latest_clean or '원인을 재검토하세요'}"
                    updated_notes = [error_note] + remediation_notes
                    deduped_notes = []
                    for note in updated_notes:
                        if note and note not in deduped_notes:
                            deduped_notes.append(note)
                    updated_tool_results = state["tool_results"][:-1] + [{
                        **latest_result,
                        "feedback_score": 1,
                        "evaluation": {
                            "score": 1,
                            "reasoning": "도구 실행 중 오류가 발생했습니다.",
                            "improvements": [str(latest_clean)],
                            "strengths": [],
                        },
                    }]
                    return {
                        **state,
                        "feedback_score": 1,
                        "remediation_notes": deduped_notes[:8],
                        "tool_results": updated_tool_results,
                        "stagnation_count": state.get("stagnation_count", 0) + 1,
                    }
                
                # 피드백 평가 프롬프트 생성
                original_request = state.get("original_user_request") or state.get("user_input")
                todo_description = state.get("current_todo_description", "")
                todo_index = state.get("current_todo_index")
                total_todos = state.get("total_todos")
                previous_context = state.get("previous_results_context") or "이전 TODO 결과 없음"

                todo_pos = ""
                if todo_index and total_todos:
                    todo_pos = f" (순번: {todo_index}/{total_todos})"

                evaluation_prompt = f"""
원본 사용자 요청 요약: {original_request}

현재 TODO 정보{todo_pos}:
- 제목: {state.get("current_todo_title", 'Untitled')}
- 설명: {todo_description or '설명 없음'}

참고할 이전 TODO 결과:
{previous_context}

피드백 기준: {feedback_criteria if feedback_criteria else "일반적인 품질, 정확성, 완성도"}

현재 TODO 실행 결과: {latest_clean}

중요: 오직 현재 TODO 목표 달성 여부만 평가하세요. 이후 TODO에서 처리될 내용을 현재 결과에 없다는 이유로 감점하지 마세요. 반복된 작업이나 이전 단계와의 불일치, 향후 단계 준비 미흡 여부는 정확성/안정성 평가에 반영하세요.

추가 고려 사항:
- 속도: 불필요한 반복 없이 목표를 달성했는가?
- 안정성: 이전 개선 사항과 컨텍스트를 반영했는가?
- 정확도: 현재 TODO 목표를 정확히 충족했는가?
- 결과 적합성: 실행 결과가 실제 출력 데이터를 포함하거나, 데이터가 비어있을 경우 그 사실을 명시했는가? 단순히 쿼리만 제시하고 결과를 보고하지 않았다면 감점하세요.

위 결과를 1-10점 척도로 평가해주세요. 다음 기준을 고려하세요:
1-3: 매우 부족함, 요구사항을 전혀 충족하지 못함
4-5: 부족함, 일부 요구사항만 충족
6-7: 보통, 기본 요구사항 충족하나 개선 필요
8-9: 좋음, 대부분의 요구사항 충족
10: 완벽함, 모든 요구사항을 완벽하게 충족

다음 JSON 형식으로 응답해주세요:
{{
    "score": <1-10 사이의 점수>,
    "reasoning": "<평가 이유>",
    "improvements": "<개선이 필요한 부분들>",
    "strengths": "<잘된 부분들>"
}}
"""
                # 평가용 간단한 프롬프트 직접 처리
                formatted_evaluation_prompt = f"추가 컨텍스트: {additional_rag_context}\n\n{evaluation_prompt}"

                # 직접 LLM 호출
                from langchain.schema import HumanMessage
                messages = [HumanMessage(content=formatted_evaluation_prompt)]
                llm_response = llm.invoke(messages)
                
                def parse_evaluation_result(content):
                    """평가 결과를 파싱하는 함수 - 여러 fallback 방법 포함"""
                    import json
                    import re

                    # 1차 시도: 정상적인 JSON 파싱
                    try:
                        result = json.loads(content)
                        return result
                    except Exception as e:
                        print(f"[FEEDBACK DEBUG] 1차 JSON 파싱 실패: {e}")

                    # 2차 시도: 잘린 JSON 수정 (마지막 }가 없는 경우)
                    try:
                        if content.strip().endswith('"') or content.strip().endswith(']'):
                            fixed_content = content.strip() + "}"
                            result = json.loads(fixed_content)
                            return result
                    except Exception as e:
                        print(f"[FEEDBACK DEBUG] 2차 JSON 파싱 실패: {e}")

                    # 3차 시도: 정규식으로 필드 추출
                    try:
                        score_match = re.search(r'"score":\s*(\d+)', content)
                        reasoning_match = re.search(r'"reasoning":\s*"([^"]*)"', content)
                        improvements_match = re.search(r'"improvements":\s*\[(.*?)\]', content, re.DOTALL)
                        strengths_match = re.search(r'"strengths":\s*\[(.*?)\]', content, re.DOTALL)

                        result = {
                            "score": int(score_match.group(1)) if score_match else 5,
                            "reasoning": reasoning_match.group(1) if reasoning_match else "정규식 파싱으로 추출",
                            "improvements": [],
                            "strengths": []
                        }

                        # improvements와 strengths 배열 파싱
                        if improvements_match:
                            improvements_text = improvements_match.group(1)
                            result["improvements"] = re.findall(r'"([^"]*)"', improvements_text)

                        if strengths_match:
                            strengths_text = strengths_match.group(1)
                            result["strengths"] = re.findall(r'"([^"]*)"', strengths_text)

                        return result

                    except Exception as e:
                        print(f"[FEEDBACK DEBUG] 3차 정규식 파싱 실패: {e}")

                    # 최종 fallback: 기본값
                    return {
                        "score": 5,
                        "reasoning": f"파싱 실패 - 원본: {content[:200]}...",
                        "improvements": ["파싱 실패로 인한 기본값"],
                        "strengths": ["파싱 실패로 인한 기본값"]
                    }

                evaluation_result = parse_evaluation_result(llm_response.content)

                try:
                    score = int(evaluation_result.get("score", 0))
                except (TypeError, ValueError):
                    score = 0

                import re as _re

                def _normalize_notes(value):
                    notes: List[str] = []
                    if not value:
                        return notes
                    if isinstance(value, list):
                        notes = [str(item).strip() for item in value if str(item).strip()]
                    elif isinstance(value, str):
                        notes = [segment.strip() for segment in _re.split(r"[\n;,]+", value) if segment.strip()]
                    else:
                        notes = [str(value).strip()]
                    return notes

                improvements_list = _normalize_notes(evaluation_result.get("improvements"))
                if not improvements_list:
                    reasoning_text = evaluation_result.get("reasoning")
                    if reasoning_text:
                        reasoning_notes = _normalize_notes(reasoning_text)
                        improvements_list.extend(reasoning_notes)
                if not improvements_list and evaluation_result.get("reasoning"):
                    reasoning_note = str(evaluation_result.get("reasoning")).strip()
                    if reasoning_note:
                        improvements_list.append(reasoning_note)
                duplicate_result = latest_result.get("duplicate") or state.get("last_result_duplicate", False)
                duplicate_run_length = state.get("duplicate_run_length", 0)
                if duplicate_result:
                    improvements_list.append("이전 출력과 동일합니다. 접근 방식을 변경하세요.")
                    if duplicate_run_length >= 2:
                        improvements_list.append(
                            f"연속 {duplicate_run_length}회 동일 출력이 감지되었습니다. 다른 도구를 사용하거나 프롬프트 구조를 재구성하세요."
                        )

                if not _has_explicit_output(latest_clean):
                    reminder = "쿼리 실행 결과(데이터 또는 비어 있음을 명시)를 함께 제공하세요."
                    if reminder not in improvements_list:
                        improvements_list.append(reminder)
                    score = min(score, feedback_threshold - 1, 6)

                evaluation_result["score"] = score
                evaluation_result["improvements"] = improvements_list

                remediation_notes = state.get("remediation_notes") or []
                combined_notes = improvements_list + remediation_notes
                deduped_notes: List[str] = []
                for note in combined_notes:
                    if note and note not in deduped_notes:
                        deduped_notes.append(note)
                remediation_notes_updated = deduped_notes[:8]

                previous_scores = [
                    entry.get("feedback_score", 0)
                    for entry in state["tool_results"][:-1]
                    if entry.get("feedback_score") is not None
                ]
                best_previous_score = max(previous_scores) if previous_scores else None
                stagnation_count = state.get("stagnation_count") or 0
                if best_previous_score is None:
                    stagnation_count = 0
                else:
                    if (score <= best_previous_score and not improvements_list) or duplicate_result:
                        stagnation_count += 1
                    else:
                        stagnation_count = 0

                if duplicate_run_length >= 2:
                    stagnation_count = max(stagnation_count, duplicate_run_length)

                max_iterations = state.get("max_iterations", 5)
                if max_iterations:
                    stagnation_count = min(stagnation_count, max_iterations)

                if stream_emitter:
                    stream_emitter.emit_feedback_score(todo_index, iteration, evaluation_result)
                
                # 결과 업데이트
                updated_tool_results = state["tool_results"][:-1] + [{
                    **latest_result,
                    "feedback_score": score,
                    "evaluation": {
                        **evaluation_result,
                        "score": score,
                        "improvements": improvements_list,
                    }
                }]
                
                return {
                    **state,
                    "feedback_score": score,
                    "tool_results": updated_tool_results,
                    "remediation_notes": remediation_notes_updated,
                    "stagnation_count": stagnation_count,
                    "messages": state["messages"] + [{"role": "system", "content": f"Feedback evaluation: Score {score}/10 - {evaluation_result.get('reasoning', '')}"}]
                }
                
            except Exception as e:
                logger.error(f"Feedback evaluation failed: {str(e)}")
                return {**state, "feedback_score": 0}

        def check_completion(state: FeedbackState) -> str:
            """완료 조건 확인"""
            # 최대 반복 횟수 확인
            if state["iteration_count"] >= state["max_iterations"]:
                return "finalize"

            if state.get("stagnation_count", 0) >= 2:
                return "finalize"

            if state.get("duplicate_run_length", 0) >= 3:
                return "finalize"

            # 피드백 점수 확인 (enable_auto_feedback가 True일 때만)
            if enable_auto_feedback and state["feedback_score"] >= feedback_threshold:
                return "finalize"

            # 에러가 발생한 경우
            if state["tool_results"] and state["tool_results"][-1].get("error"):
                return "finalize"

            # enable_auto_feedback가 False인 경우, 최대 반복 횟수에만 의존
            if not enable_auto_feedback and state["iteration_count"] >= state["max_iterations"]:
                return "finalize"

            return "continue"

        def increment_iteration(state: FeedbackState) -> FeedbackState:
            """반복 횟수 증가"""
            return {
                **state,
                "iteration_count": state["iteration_count"] + 1
            }

        def finalize_result(state: FeedbackState) -> FeedbackState:
            """최종 결과 생성"""
            try:
                if not state["tool_results"]:
                    final_result = "No results generated"
                    requirements_met = False
                else:
                    # 가장 높은 점수의 결과 선택
                    best_result = max(
                        [r for r in state["tool_results"] if not r.get("error", False)],
                        key=lambda x: x.get("feedback_score", 0),
                        default=state["tool_results"][-1]
                    )
                    final_result = best_result.get("clean_result", best_result.get("result", ""))
                    requirements_met = best_result.get("feedback_score", 0) >= feedback_threshold
                if stream_emitter:
                    stream_emitter.emit_todo_finalization(
                        state.get("current_todo_index"),
                        state.get("current_todo_title", ""),
                        final_result,
                        requirements_met,
                    )
                
                return {
                    **state,
                    "final_result": final_result,
                    "final_result_clean": final_result,
                    "requirements_met": requirements_met
                }
                
            except Exception as e:
                logger.error(f"Result finalization failed: {str(e)}")
                if stream_emitter:
                    stream_emitter.emit_todo_finalization(
                        state.get("current_todo_index"),
                        state.get("current_todo_title", ""),
                        f"Error during finalization: {str(e)}",
                        False,
                    )
                return {
                    **state,
                    "final_result": f"Error during finalization: {str(e)}",
                    "requirements_met": False
                }

        # 그래프 구성
        workflow = StateGraph(FeedbackState)
        
        # 노드 추가
        workflow.add_node("execution_router", execution_router)
        workflow.add_node("execute_direct", execute_direct)
        workflow.add_node("execute_task", execute_task)
        workflow.add_node("evaluate_feedback", evaluate_feedback)
        workflow.add_node("increment_iteration", increment_iteration)
        workflow.add_node("finalize_result", finalize_result)
        
        # 엣지 설정
        workflow.set_entry_point("execution_router")
        workflow.add_conditional_edges(
            "execution_router",
            route_execution_mode,
            {
                "direct": "execute_direct",
                "todo": "execute_task"
            }
        )
        workflow.add_edge("execute_task", "evaluate_feedback")
        workflow.add_conditional_edges(
            "evaluate_feedback",
            check_completion,
            {
                "continue": "increment_iteration",
                "finalize": "finalize_result"
            }
        )
        workflow.add_edge("execute_direct", "evaluate_feedback")
        workflow.add_edge("increment_iteration", "execute_task")
        workflow.add_edge("finalize_result", END)
        
        return workflow.compile(checkpointer=memory)<|MERGE_RESOLUTION|>--- conflicted
+++ resolved
@@ -215,18 +215,9 @@
                 if improvement_section:
                     iteration_brief.append(improvement_section)
 
-<<<<<<< HEAD
                 if state.get("last_result_duplicate"):
                     iteration_brief.append(
                         "이전 반복 출력이 거의 동일했습니다. 완전히 다른 접근과 쿼리를 시도하세요."
-=======
-                duplicate_run_length = state.get("duplicate_run_length", 0)
-                if duplicate_run_length:
-                    iteration_brief.append(
-                        f"\n경고: 최근 {duplicate_run_length}회 연속으로 동일하거나 매우 유사한 출력이 발견되었습니다.\n"
-                        "- 해결책 접근 방식을 완전히 바꾸거나, 다른 도구/전략을 시도하세요.\n"
-                        "- 동일한 설명을 반복하지 말고, 새로운 중간 산출물을 생성하세요."
->>>>>>> 11ebbdc3
                     )
 
                 enhanced_input = "\n\n".join(section.strip() for section in iteration_brief if section and section.strip())
@@ -268,7 +259,6 @@
                                 exc_info=True,
                             )
                             stream_emitter.emit_iteration_error(todo_index, iteration, streaming_exc)
-<<<<<<< HEAD
 
                         raw_output = "".join(handler.streamed_tokens).strip()
                         if return_intermediate_steps and handler.tool_logs:
@@ -277,13 +267,19 @@
                                 result = f"{raw_output}\n\n{tool_log_text}"
                             else:
                                 result = raw_output or tool_log_text
-=======
-                            result = _invoke_tool_sync()
-                            logger.warning(
-                                "Streaming agent execution failed; synchronous fallback succeeded for iteration %s.",
-                                iteration,
+                        else:
+                            result = raw_output
+
+                        if streaming_error:
+                            raise streaming_error
+
+                        # 스트리밍 중 수집된 결과가 비어있는 경우 안전한 fallback 수행
+                        if not result:
+                            fallback_handler = (
+                                NonStreamingAgentHandlerWithToolOutput()
+                                if return_intermediate_steps
+                                else NonStreamingAgentHandler()
                             )
->>>>>>> 11ebbdc3
                         else:
                             raw_output = "".join(handler.streamed_tokens).strip()
                             if return_intermediate_steps and handler.tool_logs:
