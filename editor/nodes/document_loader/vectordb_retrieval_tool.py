--- conflicted
+++ resolved
@@ -62,11 +62,7 @@
         )
         return [{"value": collection.collection_name, "label": collection.collection_make_name} for collection in collections]
 
-<<<<<<< HEAD
-    def execute(self, tool_name, description, collection_name: str, top_k: int = 4, use_model_prompt:bool = True, score_threshold: float = 0.2, enhance_prompt: str = enhance_prompt):
-=======
-    def execute(self, tool_name, description, collection_name: str, top_k: int = 4, score_threshold: float = 0.2, enhance_prompt: str = enhance_prompt, rerank: bool = False, rerank_top_k: int = 5):
->>>>>>> e1277b14
+    def execute(self, tool_name, description, collection_name: str, top_k: int = 4, use_model_prompt: bool = True, score_threshold: float = 0.2, enhance_prompt: str = enhance_prompt, rerank: bool = False, rerank_top_k: int = 5):
         def create_vectordb_tool():
             @tool(tool_name, description=description)
             def vectordb_retrieval_tool(query: str) -> str:
