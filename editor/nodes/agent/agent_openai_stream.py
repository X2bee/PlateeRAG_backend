--- conflicted
+++ resolved
@@ -70,30 +70,25 @@
 
             additional_rag_context = ""
             if rag_context:
-<<<<<<< HEAD
-                if rag_context['search_params']['use_model_prompt']:
-                    query = rag_context['search_params']['embedding_model_prompt'] + text
-                else:
-                    query = text
-                search_result = sync_run_async(rag_context['rag_service'].search_documents(
-                    collection_name=rag_context['search_params']['collection_name'],
-                    query_text=query,
-                    limit=rag_context['search_params']['top_k'],
-                    score_threshold=rag_context['search_params']['score_threshold']
-=======
-                # support optional rerank options from rag_context.search_params
+                # rag_context.search_params에서 옵션을 지원 (rerank 등)
                 search_params = rag_context.get('search_params', {})
                 rerank_flag = search_params.get('rerank', False)
                 rerank_top_k = search_params.get('rerank_top_k', search_params.get('top_k', 20))
 
+                # use_model_prompt 옵션 처리
+                if search_params.get('use_model_prompt', False):
+                    query = search_params.get('embedding_model_prompt', '') + text
+                else:
+                    query = text
+
                 search_result = sync_run_async(rag_context['rag_service'].search_documents(
                     collection_name=search_params.get('collection_name'),
-                    query_text=text,
+                    query_text=query,
                     limit=search_params.get('top_k', 5),
                     score_threshold=search_params.get('score_threshold', 0.7),
                     rerank=rerank_flag,
                     rerank_top_k=rerank_top_k
->>>>>>> e1277b14
+                ))
                 ))
                 results = search_result.get("results", [])
                 if results:
