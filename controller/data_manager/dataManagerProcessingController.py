#/controller/data_manager/dataManagerProcessingController.py
from fastapi import APIRouter, HTTPException, Request, File, UploadFile, Form, Depends
from fastapi.responses import FileResponse
from pydantic import BaseModel, Field
import logging
import os
from typing import Dict, Any, Optional, List, Callable
from datetime import datetime
from functools import wraps
import collections
import collections.abc
if not hasattr(collections, 'Callable'):
    collections.Callable = collections.abc.Callable
import mlflow
import json
import io
import tempfile
from sqlalchemy.exc import OperationalError, DatabaseError
import psycopg2

from controller.helper.singletonHelper import (
    get_db_manager,
    get_data_manager_registry,
    get_config_composer
)
from controller.helper.controllerHelper import (
    extract_user_id_from_request,
    validate_db_config,
    parse_connection_url,
    create_db_connection_string,
    parse_db_error
)

router = APIRouter(prefix="/processing", tags=["data-manager"])
logger = logging.getLogger("data-manager-controller")

# ========== Configuration ==========
def get_mlflow_config(config_composer, request_uri: Optional[str] = None) -> Dict[str, str]:
    """MLflow 관련 설정 가져오기"""
    config = {
        'tracking_uri': request_uri or "https://polar-mlflow-git.x2bee.com",
        's3_access_key': 'minioadmin',
        's3_secret_key': 'minioadmin123',
        's3_endpoint': 'https://minio.x2bee.com'
    }

    try:
        if not request_uri:
            config['tracking_uri'] = config_composer.get_config_by_name("MLFLOW_TRACKING_URI").value
    except Exception as e:
        logger.warning(f"MLFLOW_TRACKING_URI 설정 가져오기 실패: {e}")

    return config

def setup_mlflow_env(config: Dict[str, str]):
    """MLflow 환경 변수 설정"""
    os.environ['AWS_ACCESS_KEY_ID'] = config['s3_access_key']
    os.environ['AWS_SECRET_ACCESS_KEY'] = config['s3_secret_key']
    os.environ['MLFLOW_S3_ENDPOINT_URL'] = config['s3_endpoint']
    mlflow.set_tracking_uri(config['tracking_uri'])

# ========== Request Models ==========
class BaseManagerRequest(BaseModel):
    """기본 매니저 요청 모델"""
    manager_id: str = Field(..., description="매니저 ID")

class DatabaseConnectionRequest(BaseModel):
    """데이터베이스 연결 요청 (공통)"""
    db_config: Optional[Dict[str, Any]] = Field(None, description="데이터베이스 연결 설정")
    connection_url: Optional[str] = Field(None, description="연결 URL")

class LoadFromDatabaseRequest(BaseManagerRequest):
    """데이터베이스 로드 요청"""
    model_config = {"populate_by_name": True}

    db_config: Optional[Dict[str, Any]] = Field(None, description="데이터베이스 연결 설정")
    connection_url: Optional[str] = Field(None, description="연결 URL")
    query: Optional[str] = Field(None, description="SQL 쿼리")
    table_name: Optional[str] = Field(None, description="테이블명")
<<<<<<< HEAD
    schema_name: Optional[str] = Field(None, description="스키마명 (PostgreSQL)", alias="schema")
=======
    schema_name: Optional[str] = Field(None, description="스키마명 (PostgreSQL)")  # ✅ 이미 올바름
>>>>>>> 7a55cd14
    chunk_size: Optional[int] = Field(None, description="청크 크기", ge=1000)

class TableListRequest(DatabaseConnectionRequest):
    """테이블 목록 조회 요청"""
<<<<<<< HEAD
    model_config = {"populate_by_name": True}

    schema_name: Optional[str] = Field(None, description="스키마명", alias="schema")
=======
    db_schema: Optional[str] = Field(None, description="스키마명")  # ✅ schema → db_schema
>>>>>>> 7a55cd14

class TablePreviewRequest(DatabaseConnectionRequest):
    """테이블 미리보기 요청"""
    model_config = {"populate_by_name": True}

    table_name: str = Field(..., description="테이블명")
<<<<<<< HEAD
    schema_name: Optional[str] = Field(None, description="스키마명", alias="schema")
=======
    db_schema: Optional[str] = Field(None, description="스키마명")  # ✅ schema → db_schema
>>>>>>> 7a55cd14
    limit: int = Field(10, description="조회할 행 수", ge=1, le=100)

class QueryValidationRequest(DatabaseConnectionRequest):
    """쿼리 검증 요청"""
    query: str = Field(..., description="SQL 쿼리")

class DownloadDatasetRequest(BaseManagerRequest):
    """데이터셋 다운로드 요청"""
    repo_id: str = Field(..., description="Huggingface 리포지토리 ID")
    filename: Optional[str] = Field(None, description="특정 파일명")
    split: Optional[str] = Field(None, description="데이터 분할")

class ExportDatasetRequest(BaseManagerRequest):
    """데이터셋 내보내기 요청"""
    pass

class DropColumnsRequest(BaseManagerRequest):
    """컬럼 삭제 요청"""
    columns: List[str] = Field(..., description="삭제할 컬럼명들", min_items=1)

class ReplaceValuesRequest(BaseManagerRequest):
    """값 교체 요청"""
    column_name: str = Field(..., description="대상 컬럼명")
    old_value: str = Field(..., description="교체할 기존 값")
    new_value: str = Field(..., description="새로운 값")

class ApplyOperationRequest(BaseManagerRequest):
    """연산 적용 요청"""
    column_name: str = Field(..., description="대상 컬럼명")
    operation: str = Field(..., description="연산식", pattern=r'^[+\-*/\d.]+$')

class RemoveNullRowsRequest(BaseManagerRequest):
    """NULL row 제거 요청"""
    column_name: Optional[str] = Field(None, description="특정 컬럼명")

class UploadToHfRequest(BaseManagerRequest):
    """HuggingFace Hub 업로드 요청"""
    repo_id: str = Field(..., description="리포지토리 ID")
    filename: Optional[str] = Field(None, description="파일명")
    private: bool = Field(False, description="프라이빗 여부")
    hf_user_id: Optional[str] = Field(None, description="HF 사용자 ID")
    hub_token: Optional[str] = Field(None, description="HF Hub 토큰")

class CopyColumnRequest(BaseManagerRequest):
    """컬럼 복사 요청"""
    source_column: str = Field(..., description="원본 컬럼명")
    new_column: str = Field(..., description="새 컬럼명")

class RenameColumnRequest(BaseManagerRequest):
    """컬럼 이름 변경 요청"""
    old_name: str = Field(..., description="기존 컬럼명")
    new_name: str = Field(..., description="새 컬럼명")

class FormatColumnsRequest(BaseManagerRequest):
    """컬럼 문자열 포맷팅 요청"""
    column_names: List[str] = Field(..., description="컬럼명들", min_items=1)
    template: str = Field(..., description="문자열 템플릿")
    new_column: str = Field(..., description="새 컬럼명")

class CalculateColumnsRequest(BaseManagerRequest):
    """컬럼 간 사칙연산 요청"""
    col1: str = Field(..., description="첫 번째 컬럼명")
    col2: str = Field(..., description="두 번째 컬럼명")
    operation: str = Field(..., description="연산자", pattern=r'^[+\-*/]$')
    new_column: str = Field(..., description="새 컬럼명")

class ExecuteCallbackRequest(BaseManagerRequest):
    """사용자 콜백 코드 실행 요청"""
    callback_code: str = Field(..., description="PyArrow 코드", min_length=1)

class UploadToMlflowRequest(BaseManagerRequest):
    """MLflow 업로드 요청"""
    experiment_name: str = Field(..., description="실험 이름")
    artifact_path: str = Field("dataset", description="아티팩트 경로")
    dataset_name: str = Field(..., description="데이터셋 이름")
    description: Optional[str] = Field(None, description="설명")
    tags: Optional[Dict[str, str]] = Field(None, description="태그")
    format: str = Field("parquet", description="저장 형식", pattern="^(parquet|csv)$")
    mlflow_tracking_uri: Optional[str] = Field(None, description="MLflow URI")

class ListMlflowDatasetsRequest(BaseModel):
    """MLflow 데이터셋 목록 조회 요청"""
    experiment_name: Optional[str] = Field(None, description="실험명 필터")
    max_results: int = Field(100, description="최대 결과 개수", ge=1, le=1000)
    mlflow_tracking_uri: Optional[str] = Field(None, description="MLflow URI")

class GetMLflowDatasetColumnsRequest(BaseModel):
    """MLflow 데이터셋 컬럼 조회 요청"""
    run_id: str = Field(..., description="Run ID")
    artifact_path: Optional[str] = Field("dataset", description="아티팩트 경로")
    mlflow_tracking_uri: Optional[str] = Field(None, description="MLflow URI")

# ========== Decorators & Helper Functions ==========
def with_auth_manager(func: Callable) -> Callable:
    """매니저 인증 데코레이터"""
    @wraps(func)
    async def wrapper(request: Request, *args, **kwargs):
        user_id = extract_user_id_from_request(request)
        if not user_id:
            raise HTTPException(status_code=400, detail="User ID가 제공되지 않았습니다")

        # manager_id 추출 (첫 번째 인자 또는 키워드 인자에서)
        manager_id = None
        if args and hasattr(args[0], 'manager_id'):
            manager_id = args[0].manager_id
        elif 'manager_id' in kwargs:
            manager_id = kwargs['manager_id']

        if manager_id:
            registry = get_data_manager_registry(request)
            manager = registry.get_manager(manager_id, user_id)
            if not manager:
                raise HTTPException(
                    status_code=404,
                    detail=f"매니저 '{manager_id}'를 찾을 수 없거나 접근 권한이 없습니다"
                )
            kwargs['manager'] = manager

        kwargs['user_id'] = user_id
        kwargs['request'] = request
        return await func(*args, **kwargs)
    return wrapper

def handle_errors(operation_name: str):
    """에러 처리 데코레이터"""
    def decorator(func: Callable) -> Callable:
        @wraps(func)
        async def wrapper(*args, **kwargs):
            try:
                return await func(*args, **kwargs)
            except HTTPException:
                raise
            except RuntimeError as e:
                logger.error(f"{operation_name} 실패: {e}")
                raise HTTPException(status_code=500, detail=str(e))
            except Exception as e:
                logger.error(f"{operation_name} 중 예상치 못한 오류: {e}", exc_info=True)
                raise HTTPException(status_code=500, detail=f"{operation_name} 중 오류가 발생했습니다")
        return wrapper
    return decorator

def get_db_config_from_request(db_request: DatabaseConnectionRequest) -> Dict[str, Any]:
    """요청에서 DB 설정 추출 (URL 우선)"""
    if db_request.connection_url:
        try:
            return parse_connection_url(db_request.connection_url)
        except ValueError as e:
            raise HTTPException(status_code=400, detail=str(e))

    if not db_request.db_config:
        raise HTTPException(status_code=400, detail="db_config 또는 connection_url 중 하나가 필요합니다")

    validate_db_config(db_request.db_config)
    return db_request.db_config

def create_response(
    success: bool,
    message: str,
    manager_id: Optional[str] = None,
    **additional_data
) -> Dict[str, Any]:
    """표준 응답 생성"""
    response = {
        "success": success,
        "message": message
    }
    if manager_id:
        response["manager_id"] = manager_id
    response.update(additional_data)
    return response

# ========== API Endpoints - HuggingFace ==========
@router.post("/hf/download-dataset",
    summary="HF 데이터셋 다운로드",
    response_model=Dict[str, Any])
@handle_errors("데이터셋 다운로드")
async def hf_download_dataset(
    request: Request,
    download_request: DownloadDatasetRequest
) -> Dict[str, Any]:
    """HuggingFace에서 데이터셋 다운로드 및 적재"""
    user_id = extract_user_id_from_request(request)
    if not user_id:
        raise HTTPException(status_code=400, detail="User ID가 제공되지 않았습니다")

    registry = get_data_manager_registry(request)
    manager = registry.get_manager(download_request.manager_id, user_id)
    if not manager:
        raise HTTPException(status_code=404, detail="매니저를 찾을 수 없습니다")

    result = manager.hf_download_and_load_dataset(
        repo_id=download_request.repo_id,
        filename=download_request.filename,
        split=download_request.split
    )

    log_msg = f"Dataset {'re-loaded' if result.get('is_new_version') else 'loaded'} (v{result['load_count']})"
    logger.info(f"{log_msg}: {download_request.manager_id} from {download_request.repo_id}")

    return create_response(
        success=True,
        message=f"데이터셋이 성공적으로 다운로드되고 적재되었습니다 (v{result['load_count']})",
        manager_id=download_request.manager_id,
        download_info=result,
        version_info={
            "dataset_id": result.get("dataset_id"),
            "load_count": result.get("load_count"),
            "is_new_version": result.get("is_new_version", False)
        }
    )

# ========== API Endpoints - Local Upload ==========
@router.post("/local/upload-dataset",
    summary="로컬 파일 업로드",
    response_model=Dict[str, Any])
@handle_errors("로컬 데이터셋 업로드")
async def local_upload_dataset(
    request: Request,
    files: List[UploadFile] = File(...),
    manager_id: str = Form(...)
) -> Dict[str, Any]:
    """로컬 파일 업로드 및 적재"""
    user_id = extract_user_id_from_request(request)
    if not user_id:
        raise HTTPException(status_code=400, detail="User ID가 제공되지 않았습니다")

    registry = get_data_manager_registry(request)
    manager = registry.get_manager(manager_id, user_id)
    if not manager:
        raise HTTPException(status_code=404, detail="매니저를 찾을 수 없습니다")

    # 파일 형식 검증
    file_extensions = [file.filename.split('.')[-1].lower() for file in files]
    unique_extensions = set(file_extensions)

    if len(unique_extensions) > 1:
        raise HTTPException(
            status_code=400,
            detail=f"모든 파일이 같은 형식이어야 합니다. 업로드된 형식: {list(unique_extensions)}"
        )

    file_type = file_extensions[0]
    if file_type not in ['parquet', 'csv']:
        raise HTTPException(
            status_code=400,
            detail=f"지원되지 않는 파일 형식: {file_type}"
        )

    uploaded_files = [file.file for file in files]
    filenames = [file.filename for file in files]
    result = manager.local_upload_and_load_dataset(uploaded_files, filenames)

    log_msg = f"로컬 데이터셋 {'재업로드' if result.get('is_new_version') else '초기 업로드'}"
    logger.info(f"{log_msg} (v{result['load_count']}): {manager_id}, {len(files)}개 파일")

    return create_response(
        success=True,
        message=f"{len(files)}개 파일이 성공적으로 업로드되고 적재되었습니다 (v{result['load_count']})",
        manager_id=manager_id,
        dataset_info=result,
        version_info={
            "dataset_id": result.get("dataset_id"),
            "load_count": result.get("load_count"),
            "is_new_version": result.get("is_new_version", False)
        }
    )

# ========== API Endpoints - Export ==========
@router.post("/export/csv", summary="CSV 내보내기")
@handle_errors("CSV 내보내기")
async def export_dataset_as_csv(request: Request, export_request: ExportDatasetRequest):
    """데이터셋을 CSV 파일로 다운로드"""
    user_id = extract_user_id_from_request(request)
    if not user_id:
        raise HTTPException(status_code=400, detail="User ID가 제공되지 않았습니다")

    registry = get_data_manager_registry(request)
    manager = registry.get_manager(export_request.manager_id, user_id)
    if not manager:
        raise HTTPException(status_code=404, detail="매니저를 찾을 수 없습니다")

    file_path = manager.download_dataset_as_csv()
    filename = f"dataset_{export_request.manager_id}.csv"

    logger.info(f"CSV 다운로드 요청: {export_request.manager_id}")

    return FileResponse(
        path=file_path,
        filename=filename,
        media_type='text/csv',
        headers={"Content-Disposition": f"attachment; filename={filename}"}
    )

@router.post("/export/parquet", summary="Parquet 내보내기")
@handle_errors("Parquet 내보내기")
async def export_dataset_as_parquet(request: Request, export_request: ExportDatasetRequest):
    """데이터셋을 Parquet 파일로 다운로드"""
    user_id = extract_user_id_from_request(request)
    if not user_id:
        raise HTTPException(status_code=400, detail="User ID가 제공되지 않았습니다")

    registry = get_data_manager_registry(request)
    manager = registry.get_manager(export_request.manager_id, user_id)
    if not manager:
        raise HTTPException(status_code=404, detail="매니저를 찾을 수 없습니다")

    file_path = manager.download_dataset_as_parquet()
    filename = f"dataset_{export_request.manager_id}.parquet"

    logger.info(f"Parquet 다운로드 요청: {export_request.manager_id}")

    return FileResponse(
        path=file_path,
        filename=filename,
        media_type='application/octet-stream',
        headers={"Content-Disposition": f"attachment; filename={filename}"}
    )

# ========== API Endpoints - Statistics & Operations ==========
@router.post("/statistics", summary="기술통계정보 조회", response_model=Dict[str, Any])
@handle_errors("통계정보 생성")
async def get_dataset_statistics(request: Request, export_request: ExportDatasetRequest) -> Dict[str, Any]:
    """데이터셋 기술통계정보 조회"""
    user_id = extract_user_id_from_request(request)
    if not user_id:
        raise HTTPException(status_code=400, detail="User ID가 제공되지 않았습니다")

    registry = get_data_manager_registry(request)
    manager = registry.get_manager(export_request.manager_id, user_id)
    if not manager:
        raise HTTPException(status_code=404, detail="매니저를 찾을 수 없습니다")

    statistics = manager.get_dataset_statistics()
    logger.info(f"통계정보 조회: {export_request.manager_id}")

    return create_response(
        success=True,
        message="데이터셋 기술통계정보가 성공적으로 생성되었습니다",
        manager_id=export_request.manager_id,
        statistics=statistics
    )

@router.post("/drop-columns", summary="컬럼 삭제", response_model=Dict[str, Any])
@handle_errors("컬럼 삭제")
async def drop_dataset_columns(request: Request, drop_request: DropColumnsRequest) -> Dict[str, Any]:
    """데이터셋 컬럼 삭제"""
    user_id = extract_user_id_from_request(request)
    if not user_id:
        raise HTTPException(status_code=400, detail="User ID가 제공되지 않았습니다")

    registry = get_data_manager_registry(request)
    manager = registry.get_manager(drop_request.manager_id, user_id)
    if not manager:
        raise HTTPException(status_code=404, detail="매니저를 찾을 수 없습니다")

    result_info = manager.drop_dataset_columns(drop_request.columns)
    logger.info(f"컬럼 삭제: {drop_request.manager_id}, {drop_request.columns}")

    return create_response(
        success=True,
        message=f"{len(drop_request.columns)}개 컬럼이 성공적으로 삭제되었습니다",
        manager_id=drop_request.manager_id,
        drop_info=result_info
    )

@router.post("/replace-values", summary="컬럼 값 교체", response_model=Dict[str, Any])
@handle_errors("값 교체")
async def replace_column_values(request: Request, replace_request: ReplaceValuesRequest) -> Dict[str, Any]:
    """컬럼 값 교체"""
    user_id = extract_user_id_from_request(request)
    if not user_id:
        raise HTTPException(status_code=400, detail="User ID가 제공되지 않았습니다")

    registry = get_data_manager_registry(request)
    manager = registry.get_manager(replace_request.manager_id, user_id)
    if not manager:
        raise HTTPException(status_code=404, detail="매니저를 찾을 수 없습니다")

    result_info = manager.replace_dataset_column_values(
        replace_request.column_name,
        replace_request.old_value,
        replace_request.new_value
    )

    logger.info(f"값 교체: {replace_request.manager_id}, {replace_request.column_name}")

    return create_response(
        success=True,
        message=f"컬럼 '{replace_request.column_name}'에서 값이 성공적으로 교체되었습니다",
        manager_id=replace_request.manager_id,
        replace_info=result_info
    )

@router.post("/apply-operation", summary="컬럼 연산 적용", response_model=Dict[str, Any])
@handle_errors("연산 적용")
async def apply_column_operation(request: Request, operation_request: ApplyOperationRequest) -> Dict[str, Any]:
    """컬럼 연산 적용"""
    user_id = extract_user_id_from_request(request)
    if not user_id:
        raise HTTPException(status_code=400, detail="User ID가 제공되지 않았습니다")

    registry = get_data_manager_registry(request)
    manager = registry.get_manager(operation_request.manager_id, user_id)
    if not manager:
        raise HTTPException(status_code=404, detail="매니저를 찾을 수 없습니다")

    result_info = manager.apply_dataset_column_operation(
        operation_request.column_name,
        operation_request.operation
    )

    logger.info(f"연산 적용: {operation_request.manager_id}, {operation_request.column_name}, {operation_request.operation}")

    return create_response(
        success=True,
        message=f"컬럼 '{operation_request.column_name}'에 연산이 성공적으로 적용되었습니다",
        manager_id=operation_request.manager_id,
        operation_info=result_info
    )

@router.post("/remove-null-rows", summary="NULL row 제거", response_model=Dict[str, Any])
@handle_errors("NULL row 제거")
async def remove_null_rows(request: Request, remove_request: RemoveNullRowsRequest) -> Dict[str, Any]:
    """NULL 값이 있는 행 제거"""
    user_id = extract_user_id_from_request(request)
    if not user_id:
        raise HTTPException(status_code=400, detail="User ID가 제공되지 않았습니다")

    registry = get_data_manager_registry(request)
    manager = registry.get_manager(remove_request.manager_id, user_id)
    if not manager:
        raise HTTPException(status_code=404, detail="매니저를 찾을 수 없습니다")

    result_info = manager.remove_null_rows_from_dataset(remove_request.column_name)

    response_msg = (
        f"컬럼 '{remove_request.column_name}'에서 NULL 값이 있는 행이 제거되었습니다"
        if remove_request.column_name
        else "NULL 값이 있는 행이 제거되었습니다"
    )

    logger.info(f"NULL row 제거: {remove_request.manager_id}, {result_info['removed_rows']}개 행")

    return create_response(
        success=True,
        message=response_msg,
        manager_id=remove_request.manager_id,
        removal_info=result_info
    )

@router.post("/copy-column", summary="컬럼 복사", response_model=Dict[str, Any])
@handle_errors("컬럼 복사")
async def copy_dataset_column(request: Request, copy_request: CopyColumnRequest) -> Dict[str, Any]:
    """컬럼 복사"""
    user_id = extract_user_id_from_request(request)
    if not user_id:
        raise HTTPException(status_code=400, detail="User ID가 제공되지 않았습니다")

    registry = get_data_manager_registry(request)
    manager = registry.get_manager(copy_request.manager_id, user_id)
    if not manager:
        raise HTTPException(status_code=404, detail="매니저를 찾을 수 없습니다")

    result_info = manager.copy_dataset_column(
        copy_request.source_column,
        copy_request.new_column
    )

    logger.info(f"컬럼 복사: {copy_request.manager_id}, {copy_request.source_column} → {copy_request.new_column}")

    return create_response(
        success=True,
        message=f"컬럼 '{copy_request.source_column}'이 '{copy_request.new_column}'으로 복사되었습니다",
        manager_id=copy_request.manager_id,
        copy_info=result_info
    )

@router.post("/rename-column", summary="컬럼 이름 변경", response_model=Dict[str, Any])
@handle_errors("컬럼 이름 변경")
async def rename_dataset_column(request: Request, rename_request: RenameColumnRequest) -> Dict[str, Any]:
    """컬럼 이름 변경"""
    user_id = extract_user_id_from_request(request)
    if not user_id:
        raise HTTPException(status_code=400, detail="User ID가 제공되지 않았습니다")

    registry = get_data_manager_registry(request)
    manager = registry.get_manager(rename_request.manager_id, user_id)
    if not manager:
        raise HTTPException(status_code=404, detail="매니저를 찾을 수 없습니다")

    result_info = manager.rename_dataset_column(
        rename_request.old_name,
        rename_request.new_name
    )

    logger.info(f"컬럼 이름 변경: {rename_request.manager_id}, {rename_request.old_name} → {rename_request.new_name}")

    return create_response(
        success=True,
        message=f"컬럼 이름이 '{rename_request.old_name}'에서 '{rename_request.new_name}'으로 변경되었습니다",
        manager_id=rename_request.manager_id,
        rename_info=result_info
    )

@router.post("/format-columns", summary="컬럼 문자열 포맷팅", response_model=Dict[str, Any])
@handle_errors("컬럼 문자열 포맷팅")
async def format_dataset_columns(request: Request, format_request: FormatColumnsRequest) -> Dict[str, Any]:
    """컬럼 문자열 포맷팅"""
    user_id = extract_user_id_from_request(request)
    if not user_id:
        raise HTTPException(status_code=400, detail="User ID가 제공되지 않았습니다")

    registry = get_data_manager_registry(request)
    manager = registry.get_manager(format_request.manager_id, user_id)
    if not manager:
        raise HTTPException(status_code=404, detail="매니저를 찾을 수 없습니다")

    result_info = manager.format_columns_to_string(
        format_request.column_names,
        format_request.template,
        format_request.new_column
    )

    logger.info(f"컬럼 포맷팅: {format_request.manager_id}, {format_request.column_names} → {format_request.new_column}")

    return create_response(
        success=True,
        message=f"새로운 컬럼 '{format_request.new_column}'이 생성되었습니다",
        manager_id=format_request.manager_id,
        format_info=result_info
    )

@router.post("/calculate-columns", summary="컬럼 간 사칙연산", response_model=Dict[str, Any])
@handle_errors("컬럼 간 연산")
async def calculate_dataset_columns(request: Request, calc_request: CalculateColumnsRequest) -> Dict[str, Any]:
    """컬럼 간 사칙연산"""
    user_id = extract_user_id_from_request(request)
    if not user_id:
        raise HTTPException(status_code=400, detail="User ID가 제공되지 않았습니다")

    registry = get_data_manager_registry(request)
    manager = registry.get_manager(calc_request.manager_id, user_id)
    if not manager:
        raise HTTPException(status_code=404, detail="매니저를 찾을 수 없습니다")

    result_info = manager.calculate_columns_to_new(
        calc_request.col1,
        calc_request.col2,
        calc_request.operation,
        calc_request.new_column
    )

    logger.info(f"컬럼 연산: {calc_request.manager_id}, {calc_request.col1} {calc_request.operation} {calc_request.col2}")

    return create_response(
        success=True,
        message=f"연산 결과가 '{calc_request.new_column}'에 저장되었습니다",
        manager_id=calc_request.manager_id,
        calculation_info=result_info
    )

@router.post("/execute-callback", summary="사용자 콜백 실행", response_model=Dict[str, Any])
@handle_errors("사용자 콜백 실행")
async def execute_dataset_callback(request: Request, callback_request: ExecuteCallbackRequest) -> Dict[str, Any]:
    """사용자 콜백 코드 실행"""
    user_id = extract_user_id_from_request(request)
    if not user_id:
        raise HTTPException(status_code=400, detail="User ID가 제공되지 않았습니다")

    registry = get_data_manager_registry(request)
    manager = registry.get_manager(callback_request.manager_id, user_id)
    if not manager:
        raise HTTPException(status_code=404, detail="매니저를 찾을 수 없습니다")

    result_info = manager.execute_dataset_callback(callback_request.callback_code)

    logger.info(f"콜백 실행: {callback_request.manager_id}, {result_info['rows_changed']:+d}행, {result_info['columns_changed']:+d}열")

    return create_response(
        success=True,
        message=f"콜백 실행 완료: {result_info['rows_changed']:+d}행, {result_info['columns_changed']:+d}열 변경",
        manager_id=callback_request.manager_id,
        callback_result=result_info
    )

# ========== API Endpoints - HuggingFace Upload ==========
@router.post("/upload-to-hf", summary="HuggingFace Hub 업로드", response_model=Dict[str, Any])
@handle_errors("HuggingFace 업로드")
async def upload_dataset_to_hf(request: Request, upload_request: UploadToHfRequest) -> Dict[str, Any]:
    """데이터셋을 HuggingFace Hub에 업로드"""
    user_id = extract_user_id_from_request(request)
    if not user_id:
        raise HTTPException(status_code=400, detail="User ID가 제공되지 않았습니다")

    registry = get_data_manager_registry(request)
    manager = registry.get_manager(upload_request.manager_id, user_id)
    if not manager:
        raise HTTPException(status_code=404, detail="매니저를 찾을 수 없습니다")

    config_composer = get_config_composer(request)

    # HuggingFace 설정값 결정
    hf_user_id = upload_request.hf_user_id
    hub_token = upload_request.hub_token

    if not hf_user_id:
        try:
            hf_user_id = config_composer.get_config_by_name("HUGGING_FACE_USER_ID").value
        except Exception:
            raise HTTPException(status_code=400, detail="HuggingFace User ID가 필요합니다")

    if not hub_token:
        try:
            hub_token = config_composer.get_config_by_name("HUGGING_FACE_HUB_TOKEN").value
        except Exception:
            raise HTTPException(status_code=400, detail="HuggingFace Hub Token이 필요합니다")

    result_info = manager.upload_dataset_to_hf_repo(
        repo_id=upload_request.repo_id,
        hf_user_id=hf_user_id,
        hub_token=hub_token,
        filename=upload_request.filename,
        private=upload_request.private
    )

    logger.info(f"HF 업로드 완료: {upload_request.manager_id} → {result_info['repo_id']}")

    return create_response(
        success=True,
        message="데이터셋이 HuggingFace Hub에 업로드되었습니다",
        manager_id=upload_request.manager_id,
        upload_info=result_info
    )

# ========== API Endpoints - MLflow ==========
@router.post("/upload-to-mlflow", summary="MLflow 업로드", response_model=Dict[str, Any])
@handle_errors("MLflow 업로드")
async def upload_dataset_to_mlflow(request: Request, upload_request: UploadToMlflowRequest) -> Dict[str, Any]:
    """MLflow에 데이터셋 업로드 (계보 정보 포함)"""
    try:
        import pyarrow.parquet as pq
    except ImportError:
        raise HTTPException(status_code=500, detail="필수 패키지가 설치되지 않았습니다")

    user_id = extract_user_id_from_request(request)
    if not user_id:
        raise HTTPException(status_code=400, detail="User ID가 제공되지 않았습니다")

    registry = get_data_manager_registry(request)
    manager = registry.get_manager(upload_request.manager_id, user_id)
    if not manager:
        raise HTTPException(status_code=404, detail="매니저를 찾을 수 없습니다")

    # MLflow 설정
    config_composer = get_config_composer(request)
    mlflow_config = get_mlflow_config(config_composer, upload_request.mlflow_tracking_uri)
    setup_mlflow_env(mlflow_config)

    mlflow.set_experiment(upload_request.experiment_name)

    with mlflow.start_run() as run:
        logger.info(f"MLflow Run 시작: {run.info.run_id}, experiment={upload_request.experiment_name}")

        # 1. 데이터셋 파일 생성 및 업로드
        if upload_request.format == "parquet":
            file_path = manager.download_dataset_as_parquet()
        else:
            file_path = manager.download_dataset_as_csv()

        mlflow.log_artifact(file_path, artifact_path=upload_request.artifact_path)
        logger.info(f"데이터셋 파일 업로드 완료: {os.path.basename(file_path)}")

        # 2. 계보(Lineage) 정보 생성
        version_history = manager.get_version_history()
        source_info = manager.redis_manager.get_source_info(manager.manager_id) if manager.redis_manager else {}

        lineage_info = {
            "manager_id": upload_request.manager_id,
            "dataset_id": manager.dataset_id,
            "original_source": source_info,
            "current_version": manager.current_version - 1,
            "total_operations": len(version_history),
            "version_history": version_history,
            "transformations": [v["operation"] for v in version_history],
            "final_checksum": manager._calculate_checksum(manager.dataset),
            "uploaded_at": datetime.now().isoformat(),
            "uploaded_by": user_id
        }

        # 3. Lineage JSON 저장
        with tempfile.NamedTemporaryFile(mode='w', suffix='_lineage.json', delete=False) as f:
            json.dump(lineage_info, f, indent=2, default=str)
            lineage_path = f.name

        mlflow.log_artifact(lineage_path, artifact_path=upload_request.artifact_path)

        # 4. 통계 정보 저장
        statistics = manager.get_dataset_statistics()
        with tempfile.NamedTemporaryFile(mode='w', suffix='_stats.json', delete=False) as f:
            json.dump(statistics, f, indent=2, default=str)
            stats_path = f.name

        mlflow.log_artifact(stats_path, artifact_path=upload_request.artifact_path)

        # 5. 메트릭 로깅
        if isinstance(statistics.get('statistics'), dict):
            dataset_info = statistics['statistics'].get('dataset_info', {})
            mlflow.log_metric("dataset_rows", dataset_info.get('total_rows', 0))
            mlflow.log_metric("dataset_columns", dataset_info.get('total_columns', 0))
            mlflow.log_metric("total_versions", len(version_history))

        # 6. 파라미터 로깅
        params = {
            "dataset_name": upload_request.dataset_name,
            "format": upload_request.format,
            "manager_id": upload_request.manager_id,
            "dataset_id": manager.dataset_id,
            "current_version": manager.current_version - 1
        }

        if source_info:
            params["source_type"] = source_info.get("type")
            if source_info.get("type") == "huggingface":
                params["source_repo"] = source_info.get("repo_id")
            params["original_checksum"] = source_info.get("checksum")

        mlflow.log_params(params)

        # 7. 태그 설정
        tags = {
            "dataset_name": upload_request.dataset_name,
            "format": upload_request.format,
            "user_id": user_id,
            "manager_id": upload_request.manager_id,
            "dataset_id": manager.dataset_id,
            "final_checksum": lineage_info["final_checksum"],
            "source_type": source_info.get("type") if source_info else "unknown"
        }

        if upload_request.tags:
            tags.update(upload_request.tags)

        mlflow.set_tags(tags)

        # 8. Redis에 Run 정보 저장
        if manager.redis_manager:
            manager.redis_manager.add_mlflow_run(
                upload_request.manager_id,
                run.info.run_id,
                {
                    "experiment_name": upload_request.experiment_name,
                    "dataset_name": upload_request.dataset_name,
                    "artifact_uri": run.info.artifact_uri,
                    "version_at_upload": manager.current_version - 1
                }
            )

        # 9. MinIO의 processed-datasets에도 저장
        if manager.minio_storage:
            try:
                # Parquet 파일 저장
                buffer = io.BytesIO()
                pq.write_table(manager.dataset, buffer)
                buffer.seek(0)

                processed_path = f"{upload_request.experiment_name}/{run.info.run_id}/dataset.parquet"
                manager.minio_storage.client.put_object(
                    "processed-datasets",
                    processed_path,
                    buffer,
                    length=buffer.getbuffer().nbytes,
                    content_type="application/octet-stream"
                )

                # Lineage 정보 저장
                lineage_buffer = io.BytesIO(json.dumps(lineage_info, indent=2, default=str).encode())
                lineage_minio_path = f"{upload_request.experiment_name}/{run.info.run_id}/lineage.json"
                manager.minio_storage.client.put_object(
                    "processed-datasets",
                    lineage_minio_path,
                    lineage_buffer,
                    length=lineage_buffer.getbuffer().nbytes,
                    content_type="application/json"
                )

                logger.info(f"MinIO 저장 완료: {processed_path}")

            except Exception as e:
                logger.warning(f"MinIO 저장 실패 (MLflow는 성공): {e}")

        # 임시 파일 정리
        try:
            os.unlink(file_path)
            os.unlink(lineage_path)
            os.unlink(stats_path)
        except Exception as e:
            logger.warning(f"임시 파일 정리 실패: {e}")

    logger.info(f"MLflow 업로드 완료: run_id={run.info.run_id}")

    return create_response(
        success=True,
        message="데이터셋이 버전 정보와 함께 MLflow에 업로드되었습니다",
        manager_id=upload_request.manager_id,
        mlflow_info={
            "run_id": run.info.run_id,
            "experiment_name": upload_request.experiment_name,
            "dataset_name": upload_request.dataset_name,
            "artifact_uri": run.info.artifact_uri,
            "version": manager.current_version - 1,
            "total_operations": len(version_history),
            "lineage_saved": True
        }
    )

@router.post("/mlflow/list-datasets", summary="MLflow 데이터셋 목록", response_model=Dict[str, Any])
@handle_errors("MLflow 데이터셋 목록 조회")
async def list_mlflow_datasets(request: Request, list_request: ListMlflowDatasetsRequest) -> Dict[str, Any]:
    """MLflow 업로드된 데이터셋 목록 조회"""
    try:
        import mlflow
    except ImportError:
        raise HTTPException(status_code=500, detail="MLflow 패키지가 설치되지 않았습니다")

    user_id = extract_user_id_from_request(request)
    if not user_id:
        raise HTTPException(status_code=400, detail="User ID가 제공되지 않았습니다")

    # MLflow 설정
    config_composer = get_config_composer(request)
    mlflow_config = get_mlflow_config(config_composer, list_request.mlflow_tracking_uri)
    setup_mlflow_env(mlflow_config)

    client = mlflow.tracking.MlflowClient()

    logger.info(f"MLflow 데이터셋 목록 조회 시작 (user_id: {user_id})")

    # 실험 목록 가져오기
    if list_request.experiment_name:
        try:
            experiment = client.get_experiment_by_name(list_request.experiment_name)
            experiments = [experiment] if experiment else []
        except Exception as e:
            logger.warning(f"실험 '{list_request.experiment_name}' 조회 실패: {e}")
            experiments = []
    else:
        experiments = client.search_experiments(max_results=1000)

    datasets = []

    for experiment in experiments:
        runs = client.search_runs(
            experiment_ids=[experiment.experiment_id],
            max_results=list_request.max_results,
            order_by=["start_time DESC"]
        )

        for run in runs:
            tags = run.data.tags
            if "dataset_name" not in tags:
                continue

            # user_id 필터링
            if tags.get("user_id") != str(user_id):
                continue

            params = run.data.params
            metrics = run.data.metrics

            # 아티팩트 목록 조회
            artifact_list = []
            try:
                artifacts = client.list_artifacts(run.info.run_id)
                artifact_list = [
                    {
                        "path": a.path,
                        "size_bytes": a.file_size,
                        "is_dir": a.is_dir
                    }
                    for a in artifacts
                ]
            except Exception as e:
                logger.warning(f"아티팩트 조회 실패 (run {run.info.run_id}): {e}")

            dataset_info = {
                "run_id": run.info.run_id,
                "experiment_name": experiment.name,
                "experiment_id": experiment.experiment_id,
                "dataset_name": tags.get("dataset_name"),
                "format": tags.get("format"),
                "manager_id": tags.get("manager_id"),
                "upload_user_id": tags.get("user_id"),
                "created_at": datetime.fromtimestamp(run.info.start_time / 1000).isoformat(),
                "artifact_uri": run.info.artifact_uri,
                "status": run.info.status,
                "metrics": {
                    "rows": metrics.get("dataset_rows"),
                    "columns": metrics.get("dataset_columns"),
                    "size_mb": metrics.get("dataset_size_mb")
                },
                "description": params.get("description"),
                "artifacts": artifact_list,
                "run_url": f"{mlflow_config['tracking_uri']}/#/experiments/{experiment.experiment_id}/runs/{run.info.run_id}"
            }

            datasets.append(dataset_info)

    logger.info(f"MLflow 데이터셋 목록 조회 완료: {len(datasets)}개")

    return create_response(
        success=True,
        message=f"{len(datasets)}개의 데이터셋을 찾았습니다",
        total_count=len(datasets),
        datasets=datasets,
        filter={
            "experiment_name": list_request.experiment_name,
            "user_id": user_id
        }
    )

@router.post("/mlflow/get-dataset-columns", summary="MLflow 데이터셋 컬럼 조회", response_model=Dict[str, Any])
@handle_errors("MLflow 데이터셋 컬럼 조회")
async def get_mlflow_dataset_columns(request: Request, columns_request: GetMLflowDatasetColumnsRequest) -> Dict[str, Any]:
    """MLflow 데이터셋의 컬럼 정보 조회"""
    try:
        import mlflow
        import pyarrow.parquet as pq
        import pyarrow.csv as csv
    except ImportError:
        raise HTTPException(status_code=500, detail="필수 패키지가 설치되지 않았습니다")

    user_id = extract_user_id_from_request(request)
    if not user_id:
        raise HTTPException(status_code=400, detail="User ID가 제공되지 않았습니다")

    # MLflow 설정
    config_composer = get_config_composer(request)
    mlflow_config = get_mlflow_config(config_composer, columns_request.mlflow_tracking_uri)
    setup_mlflow_env(mlflow_config)

    client = mlflow.tracking.MlflowClient()

    logger.info(f"MLflow 데이터셋 컬럼 조회: run_id={columns_request.run_id}")

    # 아티팩트 목록 조회
    artifacts = client.list_artifacts(columns_request.run_id, columns_request.artifact_path)

    # 데이터셋 파일 찾기
    dataset_file = None
    for artifact in artifacts:
        if artifact.path.endswith('.csv') or artifact.path.endswith('.parquet'):
            dataset_file = artifact
            break

    if not dataset_file:
        raise HTTPException(
            status_code=404,
            detail=f"Run {columns_request.run_id}에서 데이터셋 파일을 찾을 수 없습니다"
        )

    # 임시 디렉토리에 파일 다운로드
    with tempfile.TemporaryDirectory() as temp_dir:
        local_path = client.download_artifacts(
            columns_request.run_id,
            dataset_file.path,
            dst_path=temp_dir
        )

        # 파일 형식에 따라 컬럼 정보 추출
        file_format = 'parquet' if dataset_file.path.endswith('.parquet') else 'csv'

        if file_format == 'parquet':
            table = pq.read_table(local_path)
        else:
            table = csv.read_csv(local_path)

        schema = table.schema
        columns_info = [
            {
                "name": field.name,
                "type": str(field.type),
                "nullable": field.nullable
            }
            for field in schema
        ]

        num_rows = len(table)

    logger.info(f"컬럼 정보 조회 완료: {len(columns_info)}개 컬럼")

    return create_response(
        success=True,
        message="컬럼 정보를 성공적으로 조회했습니다",
        run_id=columns_request.run_id,
        file_path=dataset_file.path,
        file_format=file_format,
        num_rows=num_rows,
        num_columns=len(columns_info),
        columns=columns_info
    )

# ========== 수정된 test_database_connection ==========
@router.post("/db/test-connection", summary="DB 연결 테스트", response_model=Dict[str, Any])
async def test_database_connection(request: Request, conn_request: DatabaseConnectionRequest) -> Dict[str, Any]:
    """데이터베이스 연결 테스트 (개선된 에러 처리)"""
    user_id = extract_user_id_from_request(request)
    if not user_id:
        raise HTTPException(status_code=400, detail="User ID가 제공되지 않았습니다")

    # DB 설정 가져오기
    try:
        db_config = get_db_config_from_request(conn_request)
    except HTTPException as e:
        raise e
    except Exception as e:
        logger.error(f"DB 설정 파싱 실패: {e}")
        raise HTTPException(status_code=400, detail=f"데이터베이스 설정을 파싱할 수 없습니다: {str(e)}")

    try:
        from sqlalchemy import create_engine, text
    except ImportError:
        raise HTTPException(status_code=500, detail="sqlalchemy 패키지가 설치되지 않았습니다")

    db_type = db_config.get('db_type', 'postgresql').lower()
    connection_string = None
    engine = None

    try:
        # 연결 문자열 생성
        connection_string = create_db_connection_string(db_config)
        logger.info(f"DB 연결 시도: {db_type}://{db_config.get('username', '')}@{db_config.get('host', '')}:{db_config.get('port', '')}/{db_config['database']}")

        # 연결 테스트
        engine = create_engine(
            connection_string,
            pool_pre_ping=True,  # 연결 전 핑 테스트
            connect_args={
                'connect_timeout': 10  # 10초 타임아웃
            }
        )

        schemas = []
        tables = []

        with engine.connect() as conn:
            # 간단한 쿼리로 연결 테스트
            conn.execute(text("SELECT 1"))

            # 스키마/테이블 정보 조회
            if db_type == 'postgresql':
                # 스키마 목록
                schemas_query = text("""
                    SELECT schema_name,
                           (SELECT COUNT(*) FROM information_schema.tables
                            WHERE table_schema = s.schema_name AND table_type = 'BASE TABLE') as table_count
                    FROM information_schema.schemata s
                    WHERE schema_name NOT IN ('pg_catalog', 'information_schema')
                    ORDER BY schema_name
                """)
                schemas_result = conn.execute(schemas_query)
                schemas = [{"schema_name": row[0], "table_count": row[1]} for row in schemas_result]

                # 테이블 목록 (최대 50개)
                tables_query = text("""
                    SELECT table_schema, table_name
                    FROM information_schema.tables
                    WHERE table_schema NOT IN ('pg_catalog', 'information_schema')
                    AND table_type = 'BASE TABLE'
                    ORDER BY table_schema, table_name
                    LIMIT 50
                """)
                tables_result = conn.execute(tables_query)
                tables = [{"schema": row[0], "table": row[1]} for row in tables_result]

            elif db_type == 'mysql':
                tables_query = text("SHOW TABLES")
                tables_result = conn.execute(tables_query)
                tables = [{"table": row[0]} for row in tables_result]

            elif db_type == 'sqlite':
                tables_query = text("""
                    SELECT name FROM sqlite_master
                    WHERE type='table'
                    ORDER BY name
                """)
                tables_result = conn.execute(tables_query)
                tables = [{"table": row[0]} for row in tables_result]

        if engine:
            engine.dispose()

        logger.info(f"✅ DB 연결 성공: {db_type}/{db_config['database']}, {len(tables)}개 테이블")

        return create_response(
            success=True,
            message="데이터베이스 연결 성공",
            db_type=db_type,
            database=db_config['database'],
            host=db_config.get('host'),
            port=db_config.get('port'),
            connection_status="connected",
            schemas_count=len(schemas) if db_type == 'postgresql' else None,
            schemas=schemas if db_type == 'postgresql' else None,
            tables_count=len(tables),
            tables=tables,
            parsed_config={
                k: v for k, v in db_config.items()
                if k != 'password'  # 비밀번호 제외
            }
        )

    except (OperationalError, DatabaseError) as e:
        # SQLAlchemy 데이터베이스 오류
        if engine:
            engine.dispose()

        error_info = parse_db_error(e, db_config)
        logger.error(f"❌ DB 연결 실패 ({error_info['error_type']}): {error_info['user_message']}")

        raise HTTPException(
            status_code=400,  # 400으로 변경 (사용자 입력 오류)
            detail={
                "error_type": error_info['error_type'],
                "message": error_info['user_message'],
                "details": error_info['details'],
                "suggestions": error_info['suggestions'],
                "connection_info": {
                    "db_type": db_type,
                    "host": db_config.get('host'),
                    "port": db_config.get('port'),
                    "database": db_config.get('database'),
                    "username": db_config.get('username')
                }
            }
        )

    except ImportError as e:
        if engine:
            engine.dispose()

        logger.error(f"필수 패키지 미설치: {e}")

        # DB 타입별 필요 패키지 안내
        required_packages = {
            'postgresql': 'psycopg2-binary',
            'mysql': 'pymysql',
            'sqlite': '(내장 패키지)'
        }

        raise HTTPException(
            status_code=500,
            detail={
                "error_type": "MISSING_PACKAGE",
                "message": f"{db_type} 데이터베이스 연결에 필요한 패키지가 설치되지 않았습니다",
                "required_package": required_packages.get(db_type, 'unknown'),
                "suggestions": [
                    f"다음 명령어로 패키지를 설치하세요:",
                    f"pip install {required_packages.get(db_type, 'required-package')}"
                ]
            }
        )

    except Exception as e:
        if engine:
            engine.dispose()

        logger.error(f"예상치 못한 오류: {e}", exc_info=True)

        raise HTTPException(
            status_code=500,
            detail={
                "error_type": "UNEXPECTED_ERROR",
                "message": "데이터베이스 연결 테스트 중 오류가 발생했습니다",
                "details": str(e)[:200],
                "suggestions": [
                    "1. 모든 연결 설정을 확인하세요",
                    "2. 로그를 확인하여 자세한 정보를 확인하세요",
                    "3. 관리자에게 문의하세요"
                ]
            }
        )

@router.post("/db/list-tables", summary="테이블 목록 조회", response_model=Dict[str, Any])
@handle_errors("테이블 목록 조회")
async def list_database_tables(request: Request, list_request: TableListRequest) -> Dict[str, Any]:
    """데이터베이스 테이블 목록 조회"""
    user_id = extract_user_id_from_request(request)
    if not user_id:
        raise HTTPException(status_code=400, detail="User ID가 제공되지 않았습니다")

    db_config = get_db_config_from_request(list_request)

    try:
        from sqlalchemy import create_engine, text, inspect
    except ImportError:
        raise HTTPException(status_code=500, detail="sqlalchemy 패키지가 필요합니다")

    connection_string = create_db_connection_string(db_config)
    engine = create_engine(connection_string)
    inspector = inspect(engine)

    db_type = db_config.get('db_type', 'postgresql').lower()
    tables_info = []

    with engine.connect() as conn:
        if db_type == 'postgresql':
            query = text("""
                SELECT
                    table_schema,
                    table_name,
                    (SELECT COUNT(*) FROM information_schema.columns
                     WHERE table_schema = t.table_schema AND table_name = t.table_name) as column_count
                FROM information_schema.tables t
                WHERE (:schema IS NULL OR table_schema = :schema)
                AND table_schema NOT IN ('pg_catalog', 'information_schema')
                AND table_type = 'BASE TABLE'
                ORDER BY table_schema, table_name
            """)
<<<<<<< HEAD
            result = conn.execute(query, {"schema": list_request.schema_name})

=======
            result = conn.execute(query, {"schema": list_request.db_schema})  # ✅ schema → db_schema
            
>>>>>>> 7a55cd14
            for row in result:
                try:
                    count_query = text(f'SELECT COUNT(*) FROM "{row[0]}"."{row[1]}"')
                    row_count = conn.execute(count_query).scalar()
                except Exception:
                    row_count = None

                tables_info.append({
                    "schema": row[0],
                    "table_name": row[1],
                    "column_count": row[2],
                    "row_count": row_count,
                    "full_name": f"{row[0]}.{row[1]}"
                })

        elif db_type == 'mysql':
            query = text("""
                SELECT TABLE_SCHEMA, TABLE_NAME,
                       (SELECT COUNT(*) FROM information_schema.COLUMNS
                        WHERE TABLE_SCHEMA = t.TABLE_SCHEMA AND TABLE_NAME = t.TABLE_NAME) as COLUMN_COUNT,
                       TABLE_ROWS
                FROM information_schema.TABLES t
                WHERE TABLE_SCHEMA = :database AND TABLE_TYPE = 'BASE TABLE'
                ORDER BY TABLE_NAME
            """)
            result = conn.execute(query, {"database": db_config['database']})

            for row in result:
                tables_info.append({
                    "schema": row[0],
                    "table_name": row[1],
                    "column_count": row[2],
                    "row_count": row[3],
                    "full_name": f"{row[0]}.{row[1]}"
                })

        elif db_type == 'sqlite':
            table_names = inspector.get_table_names()

            for table_name in table_names:
                columns = inspector.get_columns(table_name)
                column_count = len(columns)

                try:
                    count_query = text(f'SELECT COUNT(*) FROM "{table_name}"')
                    row_count = conn.execute(count_query).scalar()
                except Exception:
                    row_count = None

                tables_info.append({
                    "table_name": table_name,
                    "column_count": column_count,
                    "row_count": row_count,
                    "full_name": table_name
                })

    engine.dispose()

    logger.info(f"테이블 목록 조회 완료: {len(tables_info)}개 테이블")

    return create_response(
        success=True,
        message=f"{len(tables_info)}개의 테이블을 찾았습니다",
        db_type=db_type,
        database=db_config['database'],
<<<<<<< HEAD
        schema=list_request.schema_name,
=======
        schema=list_request.db_schema,  # ✅ schema → db_schema
>>>>>>> 7a55cd14
        table_count=len(tables_info),
        tables=tables_info
    )

@router.post("/db/preview-table", summary="테이블 미리보기", response_model=Dict[str, Any])
@handle_errors("테이블 미리보기")
async def preview_database_table(request: Request, preview_request: TablePreviewRequest) -> Dict[str, Any]:
    """데이터베이스 테이블 미리보기"""
    user_id = extract_user_id_from_request(request)
    if not user_id:
        raise HTTPException(status_code=400, detail="User ID가 제공되지 않았습니다")

    db_config = get_db_config_from_request(preview_request)

    try:
        from sqlalchemy import create_engine, text, inspect
        import pandas as pd
    except ImportError:
        raise HTTPException(status_code=500, detail="필수 패키지가 설치되지 않았습니다")

    connection_string = create_db_connection_string(db_config)
    engine = create_engine(connection_string)
    inspector = inspect(engine)

    db_type = db_config.get('db_type', 'postgresql').lower()

    # 테이블 식별자 생성
<<<<<<< HEAD
    if db_type == 'postgresql' and preview_request.schema_name:
        table_identifier = f'"{preview_request.schema_name}"."{preview_request.table_name}"'
        schema_param = preview_request.schema_name
=======
    if db_type == 'postgresql' and preview_request.db_schema:  # ✅ schema → db_schema
        table_identifier = f'"{preview_request.db_schema}"."{preview_request.table_name}"'  # ✅ schema → db_schema
        schema_param = preview_request.db_schema  # ✅ schema → db_schema
>>>>>>> 7a55cd14
    else:
        table_identifier = f'"{preview_request.table_name}"'
        schema_param = None

    # 테이블 존재 확인
    available_tables = inspector.get_table_names(schema=schema_param)
    if preview_request.table_name not in available_tables:
        engine.dispose()
        raise HTTPException(status_code=404, detail=f"테이블 '{preview_request.table_name}'을 찾을 수 없습니다")

    # 스키마 정보 조회
    columns = inspector.get_columns(preview_request.table_name, schema=schema_param)
    column_info = [
        {
            "name": col['name'],
            "type": str(col['type']),
            "nullable": col.get('nullable', True),
            "default": str(col.get('default')) if col.get('default') is not None else None
        }
        for col in columns
    ]

    # 샘플 데이터 조회
    with engine.connect() as conn:
        query = f"SELECT * FROM {table_identifier} LIMIT {preview_request.limit}"
        df = pd.read_sql(query, conn)
        sample_data = df.to_dict('records')

        # 전체 행 수 조회
        count_query = f"SELECT COUNT(*) as total FROM {table_identifier}"
        total_rows = pd.read_sql(count_query, conn)['total'][0]

    engine.dispose()

    logger.info(f"테이블 미리보기: {preview_request.table_name} ({total_rows} rows)")

    return create_response(
        success=True,
        message="테이블 미리보기 성공",
        table_name=preview_request.table_name,
<<<<<<< HEAD
        schema=preview_request.schema_name,
=======
        schema=preview_request.db_schema,  # ✅ schema → db_schema
>>>>>>> 7a55cd14
        total_rows=int(total_rows),
        total_columns=len(column_info),
        columns=column_info,
        sample_data=sample_data,
        sample_count=len(sample_data)
    )

@router.post("/db/validate-query", summary="SQL 쿼리 검증", response_model=Dict[str, Any])
@handle_errors("쿼리 검증")
async def validate_sql_query(request: Request, validation_request: QueryValidationRequest) -> Dict[str, Any]:
    """SQL 쿼리 유효성 검증"""
    user_id = extract_user_id_from_request(request)
    if not user_id:
        raise HTTPException(status_code=400, detail="User ID가 제공되지 않았습니다")

    db_config = get_db_config_from_request(validation_request)

    try:
        from sqlalchemy import create_engine, text
        import pandas as pd
    except ImportError:
        raise HTTPException(status_code=500, detail="필수 패키지가 설치되지 않았습니다")

    connection_string = create_db_connection_string(db_config)
    engine = create_engine(connection_string)

    # 쿼리 정리
    test_query = validation_request.query.strip().rstrip(';')

    # LIMIT 추가 (없는 경우)
    if 'LIMIT' not in test_query.upper():
        test_query = f"{test_query} LIMIT 1"

    try:
        with engine.connect() as conn:
            # 쿼리 실행 (1개 행만)
            df = pd.read_sql(test_query, conn)

            # 컬럼 정보 추출
            column_info = [
                {
                    "name": col,
                    "type": str(df[col].dtype),
                    "sample_value": str(df[col].iloc[0]) if len(df) > 0 else None
                }
                for col in df.columns
            ]

            # 예상 행 수 추정
            estimated_rows = None
            try:
                original_query = validation_request.query.strip().rstrip(';')
                count_query = f"SELECT COUNT(*) as total FROM ({original_query}) as subquery"
                count_df = pd.read_sql(count_query, conn)
                estimated_rows = int(count_df['total'][0])
            except Exception as count_error:
                logger.warning(f"행 수 추정 실패: {count_error}")

        engine.dispose()

        logger.info(f"쿼리 검증 성공: {len(column_info)}개 컬럼, 예상 {estimated_rows}행")

        return {
            "success": True,
            "valid": True,
            "message": "쿼리가 유효합니다",
            "column_count": len(column_info),
            "columns": column_info,
            "estimated_rows": estimated_rows,
            "query": validation_request.query
        }

    except Exception as query_error:
        engine.dispose()
        error_message = str(query_error)
        logger.warning(f"쿼리 검증 실패: {error_message}")

        return {
            "success": False,
            "valid": False,
            "message": "쿼리 실행 실패",
            "error": error_message,
            "query": validation_request.query
        }

@router.post("/db/load-dataset", summary="DB에서 데이터셋 로드", response_model=Dict[str, Any])
@handle_errors("DB 데이터셋 로드")
async def load_dataset_from_database(request: Request, load_request: LoadFromDatabaseRequest) -> Dict[str, Any]:
    """데이터베이스에서 데이터셋 로드"""
    user_id = extract_user_id_from_request(request)
    if not user_id:
        raise HTTPException(status_code=400, detail="User ID가 제공되지 않았습니다")

    registry = get_data_manager_registry(request)
    manager = registry.get_manager(load_request.manager_id, user_id)
    if not manager:
        raise HTTPException(status_code=404, detail="매니저를 찾을 수 없습니다")

    # DB 설정 가져오기
    db_config = load_request.db_config
    if load_request.connection_url:
        try:
            db_config = parse_connection_url(load_request.connection_url)
            logger.info(f"URL에서 DB 설정 파싱: {db_config['db_type']}/{db_config['database']}")
        except ValueError as e:
            raise HTTPException(status_code=400, detail=str(e))

    if not db_config:
        raise HTTPException(status_code=400, detail="db_config 또는 connection_url 중 하나가 필요합니다")

    validate_db_config(db_config)

    # query 또는 table_name 필수
    if not load_request.query and not load_request.table_name:
        raise HTTPException(status_code=400, detail="query 또는 table_name 중 하나는 필수입니다")

    # 데이터베이스에서 로드
    result = manager.db_load_dataset(
        db_config=db_config,
        query=load_request.query,
        table_name=load_request.table_name,
        chunk_size=load_request.chunk_size
    )

    logger.info(f"DB 로드 완료: {load_request.manager_id} from {db_config['db_type']}/{db_config['database']}")

    return create_response(
        success=True,
        message=f"데이터베이스에서 데이터셋이 로드되었습니다 (v{result['load_count']})",
        manager_id=load_request.manager_id,
        load_info=result,
        version_info={
            "dataset_id": result.get("dataset_id"),
            "load_count": result.get("load_count"),
            "is_new_version": result.get("is_new_version", False)
        }
    )

# ========== Health Check ==========
@router.get("/health", summary="헬스 체크")
async def health_check():
    """API 상태 확인"""
    return {"status": "healthy", "service": "data-manager-processing"}<|MERGE_RESOLUTION|>--- conflicted
+++ resolved
@@ -77,33 +77,19 @@
     connection_url: Optional[str] = Field(None, description="연결 URL")
     query: Optional[str] = Field(None, description="SQL 쿼리")
     table_name: Optional[str] = Field(None, description="테이블명")
-<<<<<<< HEAD
-    schema_name: Optional[str] = Field(None, description="스키마명 (PostgreSQL)", alias="schema")
-=======
     schema_name: Optional[str] = Field(None, description="스키마명 (PostgreSQL)")  # ✅ 이미 올바름
->>>>>>> 7a55cd14
     chunk_size: Optional[int] = Field(None, description="청크 크기", ge=1000)
 
 class TableListRequest(DatabaseConnectionRequest):
     """테이블 목록 조회 요청"""
-<<<<<<< HEAD
-    model_config = {"populate_by_name": True}
-
-    schema_name: Optional[str] = Field(None, description="스키마명", alias="schema")
-=======
     db_schema: Optional[str] = Field(None, description="스키마명")  # ✅ schema → db_schema
->>>>>>> 7a55cd14
 
 class TablePreviewRequest(DatabaseConnectionRequest):
     """테이블 미리보기 요청"""
     model_config = {"populate_by_name": True}
 
     table_name: str = Field(..., description="테이블명")
-<<<<<<< HEAD
-    schema_name: Optional[str] = Field(None, description="스키마명", alias="schema")
-=======
     db_schema: Optional[str] = Field(None, description="스키마명")  # ✅ schema → db_schema
->>>>>>> 7a55cd14
     limit: int = Field(10, description="조회할 행 수", ge=1, le=100)
 
 class QueryValidationRequest(DatabaseConnectionRequest):
@@ -1322,13 +1308,8 @@
                 AND table_type = 'BASE TABLE'
                 ORDER BY table_schema, table_name
             """)
-<<<<<<< HEAD
-            result = conn.execute(query, {"schema": list_request.schema_name})
-
-=======
             result = conn.execute(query, {"schema": list_request.db_schema})  # ✅ schema → db_schema
             
->>>>>>> 7a55cd14
             for row in result:
                 try:
                     count_query = text(f'SELECT COUNT(*) FROM "{row[0]}"."{row[1]}"')
@@ -1394,11 +1375,7 @@
         message=f"{len(tables_info)}개의 테이블을 찾았습니다",
         db_type=db_type,
         database=db_config['database'],
-<<<<<<< HEAD
-        schema=list_request.schema_name,
-=======
         schema=list_request.db_schema,  # ✅ schema → db_schema
->>>>>>> 7a55cd14
         table_count=len(tables_info),
         tables=tables_info
     )
@@ -1426,15 +1403,9 @@
     db_type = db_config.get('db_type', 'postgresql').lower()
 
     # 테이블 식별자 생성
-<<<<<<< HEAD
-    if db_type == 'postgresql' and preview_request.schema_name:
-        table_identifier = f'"{preview_request.schema_name}"."{preview_request.table_name}"'
-        schema_param = preview_request.schema_name
-=======
     if db_type == 'postgresql' and preview_request.db_schema:  # ✅ schema → db_schema
         table_identifier = f'"{preview_request.db_schema}"."{preview_request.table_name}"'  # ✅ schema → db_schema
         schema_param = preview_request.db_schema  # ✅ schema → db_schema
->>>>>>> 7a55cd14
     else:
         table_identifier = f'"{preview_request.table_name}"'
         schema_param = None
@@ -1475,11 +1446,7 @@
         success=True,
         message="테이블 미리보기 성공",
         table_name=preview_request.table_name,
-<<<<<<< HEAD
-        schema=preview_request.schema_name,
-=======
         schema=preview_request.db_schema,  # ✅ schema → db_schema
->>>>>>> 7a55cd14
         total_rows=int(total_rows),
         total_columns=len(column_info),
         columns=column_info,
