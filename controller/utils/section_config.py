--- conflicted
+++ resolved
@@ -1,9 +1,4 @@
 available_sections = [
-<<<<<<< HEAD
-    "canvas", "documents", "train", "workflows", "eval", "prompt-store",
-    "train-monitor", "model-storage", "data-station", "data-storage", "admin-page",
-    "model-hub", "model-inference" , "ml-train", "ml-train-monitor",
-=======
     # Workflow
     "canvas", "workflows", "documents", "prompt-store",
     # Data Management
@@ -11,7 +6,7 @@
     # LLM-Models
     "train", "train-monitor", "eval", "model-storage",
     # ML-Models
-    "model-upload", "model-hub", "model-inference" , "ml-train", "ml-train-monitor",
+    "model-hub", "model-inference" , "ml-train", "ml-train-monitor",
     # Admin
     "admin-page",
 ]
@@ -32,5 +27,4 @@
     "security-settings", "audit-logs", "error-logs",
     # MCP
     "mcp-market",
->>>>>>> 5183c364
 ]