"""
모델 모듈 초기화
"""
from service.database.models.base_model import BaseModel
from service.database.models.user import User, UserSession
# from service.database.models.chat import ChatSession, ChatMessage
from service.database.models.performance import WorkflowExecution, NodePerformance
from service.database.models.persistent_config import PersistentConfigModel
from service.database.models.executor import ExecutionIO, ExecutionMeta
from service.database.models.workflow import WorkflowMeta
from service.database.models.deploy import DeployMeta
from service.database.models.vectordb import VectorDB, VectorDBFolders, VectorDBChunkMeta, VectorDBChunkEdge
from service.database.models.vast import VastInstance, VastExecutionLog
from service.database.models.train import TrainMeta
from service.database.models.ml_model import MLModel
from service.database.models.group import GroupMeta
from service.database.models.backend import BackendLogs
from service.database.models.prompts import Prompts

# 사용 가능한 모델들
__all__ = [
    'BaseModel',
    'User', 'UserSession',
    'WorkflowExecution', 'NodePerformance',
    'PersistentConfigModel',
    'ExecutionIO', 'ExecutionMeta', 'WorkflowMeta', 'DeployMeta',
    'VectorDB', 'VectorDBFolders', 'VectorDBChunkMeta', 'VectorDBChunkEdge',
    'VastInstance', 'VastExecutionLog',
    'TrainMeta',
    'GroupMeta',
    'BackendLogs',
<<<<<<< HEAD
    'MLModel'
=======
    'Prompts'
>>>>>>> 11ebbdc3
]

# 애플리케이션에서 사용할 모델 목록
APPLICATION_MODELS = [
    PersistentConfigModel,  # 가장 먼저 생성되어야 함
    User,
    UserSession,
    WorkflowExecution,
    NodePerformance,
    ExecutionIO, ExecutionMeta,
    WorkflowMeta,
    DeployMeta,
    VectorDB,
    VectorDBFolders,
    VectorDBChunkMeta,
    VectorDBChunkEdge,
    VastInstance,
    VastExecutionLog,
    TrainMeta,
    GroupMeta,
    BackendLogs,
<<<<<<< HEAD
    MLModel
=======
    Prompts
>>>>>>> 11ebbdc3
]<|MERGE_RESOLUTION|>--- conflicted
+++ resolved
@@ -29,11 +29,8 @@
     'TrainMeta',
     'GroupMeta',
     'BackendLogs',
-<<<<<<< HEAD
     'MLModel'
-=======
     'Prompts'
->>>>>>> 11ebbdc3
 ]
 
 # 애플리케이션에서 사용할 모델 목록
@@ -55,9 +52,6 @@
     TrainMeta,
     GroupMeta,
     BackendLogs,
-<<<<<<< HEAD
     MLModel
-=======
     Prompts
->>>>>>> 11ebbdc3
 ]