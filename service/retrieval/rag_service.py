"""
RAG 서비스 모듈

이 모듈은 RAG(Retrieval-Augmented Generation) 시스템의 핵심 비즈니스 로직을 제공합니다.
문서 처리, 임베딩 생성, 벡터 검색 등의 기능을 조합하여 완전한 RAG 서비스를 구현합니다.
"""
import re
import logging
import uuid
import json
import asyncio
from datetime import datetime
from pathlib import Path
from typing import List, Dict, Any, Optional
from fastapi import HTTPException
from qdrant_client.models import Filter, FieldCondition, MatchValue, Range
from pydantic import BaseModel, Field
from langchain_core.output_parsers import JsonOutputParser
import gc
import weakref

from service.embedding import EmbeddingFactory
from service.retrieval.document_processor import DocumentProcessor
from service.retrieval.document_processor.config_manager import ConfigManager
from service.vector_db.vector_manager import VectorManager
from service.database.models.vectordb import VectorDBChunkEdge, VectorDBChunkMeta

logger = logging.getLogger("rag-service")

class DocumentMetadata(BaseModel):
    """문서 메타데이터를 위한 Pydantic 모델"""
    summary: str = Field(description="주어진 데이터의 핵심 요소를 반드시 추출하여 요약문을 작성하십시오. 이 요약문의 길이 제한은 없으며, 반드시 핵심 정보는 모두 포함되어야 합니다. 특히 연령, 성별, 수치적 요소, 계절, 주기성 등의 메타적 요소가 존재하면 이것은 반드시 포함되어야 합니다.")
    keywords: List[str] = Field(description="핵심 키워드들 (3-5개)", min_items=1, max_items=5)
    topics: List[str] = Field(description="주요 주제들 (2-4개)", min_items=1, max_items=5)
    entities: List[str] = Field(description="개체명들 (인명, 지명, 기관명 등)", max_items=5)
    sentiment: str = Field(description="문서의 감정 톤", pattern="^(positive|negative|neutral)$")
    document_type: str = Field(description="문서 유형", pattern="^(기술문서|보고서|매뉴얼|학술논문|뉴스|기타)$")
    language: str = Field(description="언어 코드 (ko, en, ja, zh 등)", max_length=1)
    complexity_level: str = Field(description="복잡도 수준", pattern="^(beginner|intermediate|advanced)$")
    main_concepts: List[str] = Field(description="핵심 개념들 (2-4개)", min_items=1, max_items=5)

class LLMMetadataGenerator:
    """LLM 기반 메타데이터 생성 클래스"""

    def __init__(self, collection_config = None):
        self.collection_config = collection_config
        self.llm_client = None

        # 초기화 시 디버깅 로그
        logger.info(f"LLMMetadataGenerator initialized with collection_config: {type(collection_config)}")

        # 설정 구조 확인을 위한 로그
        if collection_config:
            logger.info(f"Available attributes: {dir(collection_config)}")

    def _get_config_value(self, attr_name: str, default_value: Any = None) -> Any:
        """collection_config에서 안전하게 값을 가져오기"""
        try:
            if not self.collection_config:
                return default_value

            # 속성이 존재하는지 확인
            if hasattr(self.collection_config, attr_name):
                attr = getattr(self.collection_config, attr_name)
                # .value 속성이 있는지 확인 (ConfigItem 객체인 경우)
                if hasattr(attr, 'value'):
                    return attr.value
                else:
                    return attr
            else:
                logger.warning(f"Attribute '{attr_name}' not found in collection_config")
                return default_value

        except Exception as e:
            logger.error(f"Error getting config value for '{attr_name}': {e}")
            return default_value

    def _initialize_llm_client(self):
        """LLM 클라이언트 초기화"""
        try:
            # collection_config에서 IMAGE_TEXT 관련 설정들 가져오기
            provider = str(self._get_config_value('IMAGE_TEXT_MODEL_PROVIDER', 'no_model')).lower()

            if provider == 'no_model':
                logger.info("No LLM model configured - metadata generation disabled")
                self.llm_client = None
                return

            # 다른 설정값들 가져오기
            model = self._get_config_value('IMAGE_TEXT_MODEL_NAME', 'gpt-4o-mini')
            api_key = self._get_config_value('IMAGE_TEXT_API_KEY', '')
            base_url = self._get_config_value('IMAGE_TEXT_BASE_URL', 'https://api.openai.com/v1')
            temperature = float(self._get_config_value('IMAGE_TEXT_TEMPERATURE', 0.1))

            logger.info(f"Initializing LLM client with provider: {provider}, model: {model}")

            if provider == 'openai':
                from langchain_openai import ChatOpenAI
                self.llm_client = ChatOpenAI(
                    model=model,
                    openai_api_key=api_key,
                    base_url=base_url,
                    temperature=temperature
                )
            elif provider == 'vllm':
                from langchain_openai import ChatOpenAI
                self.llm_client = ChatOpenAI(
                    model=model,
                    openai_api_key=api_key or 'dummy',
                    base_url=base_url,
                    temperature=temperature
                )
            else:
                logger.error(f"Unsupported LLM provider: {provider}")
                self.llm_client = None
                return

            logger.info(f"LLM client initialized successfully: {provider}")

        except Exception as e:
            logger.error(f"Failed to initialize LLM client: {e}")
            self.llm_client = None

    async def is_enabled(self) -> bool:
        """메타데이터 생성이 활성화되어 있는지 확인"""
        try:
            provider = str(self._get_config_value('IMAGE_TEXT_MODEL_PROVIDER', 'no_model')).lower()
            return provider != 'no_model'
        except Exception:
            return False

    async def ensure_llm_client(self):
        """LLM 클라이언트가 사용 가능한지 확인하고 필요시 재초기화"""
        if not await self.is_enabled():
            return

        if not self.llm_client:
            self._initialize_llm_client()

    def _create_metadata_prompt(self, text: str, existing_metadata: Dict[str, Any] = None) -> str:
        """메타데이터 생성을 위한 프롬프트 생성 (JsonOutputParser 사용)"""

        # 텍스트 길이 제한
        text_sample = text[:3000] if len(text) > 3000 else text

        # JsonOutputParser를 사용하여 형식 지침 생성
        parser = JsonOutputParser(pydantic_object=DocumentMetadata)
        format_instructions = parser.get_format_instructions()

        # 중괄호 이스케이프 처리
        escaped_instructions = format_instructions.replace("{", "{{").replace("}", "}}")

        prompt = f"""다음 텍스트를 분석해서 구조화된 메타데이터를 생성해주세요:

=== 텍스트 ===
{text_sample}

=== 출력 형식 ===
{escaped_instructions}

=== 추가 지침 ===
- 한국어 텍스트는 language를 "ko"로 설정
- 감정 분석에서 중립적인 경우 "neutral" 사용
- 문서 유형이 명확하지 않으면 "기타" 사용
- 키워드와 개념은 중복되지 않도록 주의
- 개체명이 없는 경우 빈 배열 반환
- 명시적인 요청이 없다면 summary는 한글로 반환"""

        if existing_metadata:
            prompt += f"\n\n=== 기존 메타데이터 참고 ===\n{existing_metadata}"

        return prompt

    async def generate_metadata(self, text: str, existing_metadata: Dict[str, Any] = None) -> Dict[str, Any]:
        """LLM을 사용해서 메타데이터 생성 (JsonOutputParser 사용)"""

        await self.ensure_llm_client()

        if not self.llm_client:
            logger.debug("LLM client not available, skipping metadata generation")
            return {}

        try:
            from langchain_core.messages import HumanMessage, SystemMessage

            # JsonOutputParser 초기화
            parser = JsonOutputParser(pydantic_object=DocumentMetadata)

            system_msg = SystemMessage(content="당신은 문서 분석 전문가입니다. 주어진 텍스트를 분석해서 구조화된 메타데이터를 JSON 형식으로 정확하게 생성해주세요.")
            human_msg = HumanMessage(content=self._create_metadata_prompt(text, existing_metadata))

            response = await self.llm_client.ainvoke([system_msg, human_msg])
            content = response.content.strip()

            # JsonOutputParser를 사용하여 파싱
            try:
                parsed_result = parser.parse(content)
                logger.info(f"Generated metadata using LLM: {list(parsed_result.keys())}")
                return parsed_result
            except Exception as parse_error:
                logger.warning(f"JsonOutputParser failed: {parse_error}")

                # 파싱 실패 시 수동 JSON 파싱 시도
                try:
                    # JSON 마크다운 블록 제거
                    if content.startswith('```json'):
                        content = content[7:]
                    if content.endswith('```'):
                        content = content[:-3]

                    # 수동 JSON 파싱
                    parsed_result = json.loads(content.strip())

                    # Pydantic 모델로 검증
                    validated_result = DocumentMetadata(**parsed_result)
                    logger.info(f"Generated metadata using fallback JSON parsing: {list(validated_result.dict().keys())}")
                    return validated_result.dict()

                except (json.JSONDecodeError, Exception) as fallback_error:
                    logger.error(f"Both JsonOutputParser and manual parsing failed: {fallback_error}")
                    logger.debug(f"Raw content: {content}")
                    return {}

        except Exception as e:
            logger.error(f"Error generating metadata with LLM: {e}")
            return {}

    async def generate_batch_metadata(self, texts: List[str],
                                    existing_metadatas: List[Dict[str, Any]] = None,
                                    max_concurrent: int = 3) -> List[Dict[str, Any]]:
        """여러 텍스트에 대해 배치로 메타데이터 생성"""

        if not await self.is_enabled():
            logger.info("LLM metadata generation disabled")
            return [existing_metadatas[i] if existing_metadatas and i < len(existing_metadatas) else {}
                   for i in range(len(texts))]

        # 세마포어로 동시 요청 수 제한
        semaphore = asyncio.Semaphore(max_concurrent)

        async def generate_single(i: int, text: str) -> Dict[str, Any]:
            async with semaphore:
                existing = existing_metadatas[i] if existing_metadatas and i < len(existing_metadatas) else None
                return await self.generate_metadata(text, existing)

        # 병렬 처리
        tasks = [generate_single(i, text) for i, text in enumerate(texts)]
        results = await asyncio.gather(*tasks, return_exceptions=True)

        # 예외 처리
        processed_results = []
        for i, result in enumerate(results):
            if isinstance(result, Exception):
                logger.error(f"Error generating metadata for text {i}: {result}")
                existing = existing_metadatas[i] if existing_metadatas and i < len(existing_metadatas) else {}
                processed_results.append(existing)
            else:
                processed_results.append(result)

        return processed_results

class RAGService:

    _instance = None
    _instance_ref = None  # WeakReference로 인스턴스 추적

    def __new__(cls, vectordb_config, collection_config, openai_config=None):
        """싱글톤 패턴으로 인스턴스 생성 및 기존 인스턴스 완전 정리"""

        # 기존 인스턴스가 있으면 완전히 정리
        if cls._instance is not None:
            logger.info("Existing RAGService instance found. Performing complete cleanup...")
            try:
                # 기존 인스턴스 완전 정리
                cls._cleanup_existing_instance()
            except Exception as e:
                logger.error(f"Error during existing instance cleanup: {e}")

        # 새 인스턴스 생성
        logger.info("Creating new RAGService instance...")
        cls._instance = super(RAGService, cls).__new__(cls)
        cls._instance_ref = weakref.ref(cls._instance, cls._on_instance_deleted)

        return cls._instance

    @classmethod
    def _cleanup_existing_instance(cls):
        """기존 인스턴스 완전 정리"""
        if cls._instance is None:
            return

        try:
            # 임베딩 클라이언트 정리
            if hasattr(cls._instance, 'embeddings_client') and cls._instance.embeddings_client:
                try:
                    if hasattr(cls._instance.embeddings_client, 'cleanup'):
                        # 비동기 cleanup이 있으면 동기적으로 호출
                        import asyncio
                        try:
                            loop = asyncio.get_event_loop()
                            if loop.is_running():
                                # 이미 실행 중인 루프가 있으면 태스크로 스케줄링
                                asyncio.create_task(cls._instance.embeddings_client.cleanup())
                            else:
                                loop.run_until_complete(cls._instance.embeddings_client.cleanup())
                        except RuntimeError:
                            # 루프가 없거나 문제가 있으면 동기적으로 처리
                            pass
                    cls._instance.embeddings_client = None
                    logger.info("Embeddings client cleaned up")
                except Exception as e:
                    logger.warning(f"Error cleaning up embeddings client: {e}")

            # 벡터 매니저 정리
            if hasattr(cls._instance, 'vector_manager') and cls._instance.vector_manager:
                try:
                    if hasattr(cls._instance.vector_manager, 'cleanup'):
                        cls._instance.vector_manager.cleanup()
                    cls._instance.vector_manager = None
                    logger.info("Vector manager cleaned up")
                except Exception as e:
                    logger.warning(f"Error cleaning up vector manager: {e}")

            # 문서 프로세서 정리
            if hasattr(cls._instance, 'document_processor') and cls._instance.document_processor:
                try:
                    if hasattr(cls._instance.document_processor, 'cleanup'):
                        cls._instance.document_processor.cleanup()
                    cls._instance.document_processor = None
                    logger.info("Document processor cleaned up")
                except Exception as e:
                    logger.warning(f"Error cleaning up document processor: {e}")

            # LLM 메타데이터 생성기 정리
            if hasattr(cls._instance, 'metadata_generator'):
                cls._instance.metadata_generator = None
                logger.info("Metadata generator cleaned up")

            # 설정 참조 정리
            if hasattr(cls._instance, 'config'):
                cls._instance.config = None
            if hasattr(cls._instance, 'openai_config'):
                cls._instance.openai_config = None

            logger.info("Existing RAGService instance completely cleaned up")

        except Exception as e:
            logger.error(f"Error during RAGService cleanup: {e}")
        finally:
            # 가비지 컬렉션 강제 실행
            cls._instance = None
            cls._instance_ref = None
            gc.collect()
            logger.info("Garbage collection completed after RAGService cleanup")

    @classmethod
    def _on_instance_deleted(cls, ref):
        """인스턴스가 삭제될 때 호출되는 콜백"""
        logger.info("RAGService instance has been garbage collected")
        cls._instance = None
        cls._instance_ref = None

    def __init__(self, vectordb_config, collection_config, openai_config=None):
        """RAGService 초기화

        Args:
            vectordb_config: 벡터 DB 설정 객체
            collection_config: 컬렉션 설정 객체
            openai_config: OpenAI 설정 객체 (하위 호환성)
        """
        # 이미 초기화된 인스턴스인지 확인
        if hasattr(self, '_initialized') and self._initialized:
            logger.info("RAGService instance already initialized, skipping...")
            return

        logger.info("Initializing RAGService components...")

        self.config = vectordb_config
        self.openai_config = openai_config

        # 컴포넌트 초기화
        self.document_processor = DocumentProcessor(collection_config)
        self.document_processor.test()

        self.vector_manager = VectorManager(vectordb_config)
        self.embeddings_client = None

        # LLM 메타데이터 생성기 초기화
        self.metadata_generator = LLMMetadataGenerator(collection_config)

        self._initialize_embeddings()

        # 초기화 완료 마킹
        self._initialized = True
        logger.info("RAGService initialization completed")

    def cleanup(self):
        """현재 인스턴스 정리 (외부에서 호출 가능)"""
        logger.info("Manual RAGService cleanup requested")
        self._cleanup_existing_instance()

    @classmethod
    def get_instance(cls):
        """현재 인스턴스 반환 (있는 경우)"""
        return cls._instance

    @classmethod
    def is_initialized(cls):
        """인스턴스가 초기화되어 있는지 확인"""
        return cls._instance is not None and hasattr(cls._instance, '_initialized') and cls._instance._initialized

    def _config_refresh(self):
        """설정 갱신 메서드 (필요시 호출)"""
        logger.info("Refreshing RAGService configuration")
        try:
            from main import app
            config_composer = app.state.config_composer
        except ImportError:
            logger.error("Cannot import app from main module")
            raise Exception("Application state not available")

        # 새로운 설정 가져오기
        new_vectordb_config = config_composer.get_config_by_category_name("vectordb")
        new_openai_config = config_composer.get_config_by_category_name("openai")

        self.config = new_vectordb_config
        self.openai_config = new_openai_config

    def _cleanup_vector_manager(self):
        """벡터 매니저 정리"""
        if not self.vector_manager:
            return
        try:
            if hasattr(self, 'vector_manager') and self.vector_manager:
                self.vector_manager.cleanup()
                logger.info("Vector manager cleaned up")
        except Exception as e:
            logger.warning(f"Error cleaning up vector manager: {e}")
        finally:
            self.vector_manager = None
            import gc
            gc.collect()
            logger.info("Embedding client cleanup completed with garbage collection")

    async def _cleanup_embeddings_client(self):
        """임베딩 클라이언트 완전 정리 (메모리 해제)"""
        if not self.embeddings_client:
            return
        try:
            if hasattr(self.embeddings_client, 'cleanup'):
                await self.embeddings_client.cleanup()
                logger.info("Called embedding client cleanup method")
            else:
                logger.warning("Embedding client does not have cleanup method")

        except Exception as e:
            logger.warning("Error during embedding client cleanup: %s", e)
        finally:
            self.embeddings_client = None
            import gc
            gc.collect()
            logger.info("Embedding client cleanup completed with garbage collection")

    def _reinitialize_vector_manager(self):
        """Vector Manager 재초기화 (설정 변경 시 호출)"""
        logger.info("Reinitializing vector manager due to config change")

        # 벡터 DB 설정 로그 출력
        print(f"[DEBUG] Vector DB Config:")
        print(f"  - Host: {self.config.QDRANT_HOST.value}")
        print(f"  - Port: {self.config.QDRANT_PORT.value}")
        print(f"  - Use GRPC: {self.config.QDRANT_USE_GRPC.value}")
        print(f"  - GRPC Port: {self.config.QDRANT_GRPC_PORT.value}")
        print(f"  - Vector Dimension: {self.config.VECTOR_DIMENSION.value}")
        print(f"  - Embedding Provider: {self.config.EMBEDDING_PROVIDER.value}")

        # 기존 vector_manager 정리
        self._config_refresh()
        self._cleanup_vector_manager()

        # 새로운 vector_manager 생성
        try:
            self.vector_manager = VectorManager(self.config)
            logger.info("Vector manager reinitialized successfully")
        except Exception as e:
            logger.error(f"Failed to reinitialize vector manager: {e}")
            self.vector_manager = VectorManager(self.config)

    def _initialize_embeddings(self):
        """임베딩 클라이언트 초기화 (팩토리 패턴 사용)"""
        max_retries = 1
        fallback_providers = ["huggingface", "openai", "custom_http"]

        for retry in range(max_retries):
            try:
                provider = self.config.EMBEDDING_PROVIDER.value
                logger.info(f"Attempting to initialize embedding client: {provider} (attempt {retry + 1})")

                self.embeddings_client = EmbeddingFactory.create_embedding_client(self.config)

                # 클라이언트 기본 초기화 체크
                is_available = self._check_client_basic_availability(self.embeddings_client)

                if is_available:
                    # 임베딩 차원 수 확인 및 로깅
                    try:
                        dimension = self.embeddings_client.get_embedding_dimension()
                        logger.info(f"Embedding client initialized successfully: {provider}, dimension: {dimension}")

                        # 설정에서 AUTO_DETECT_EMBEDDING_DIM이 True면 차원 수 업데이트
                        if self.config.AUTO_DETECT_EMBEDDING_DIM.value:
                            old_dimension = self.config.VECTOR_DIMENSION.value
                            if old_dimension != dimension:
                                logger.info(f"Updating vector dimension from {old_dimension} to {dimension}")
                                self.config.VECTOR_DIMENSION.value = dimension
                                self._reinitialize_vector_manager()

                        return
                    except Exception as dim_error:
                        logger.warning(f"Could not get embedding dimension: {dim_error}")
                        logger.info(f"Embedding client initialized successfully: {provider}")
                        return
                else:
                    logger.warning("Embedding client created but not available: %s", provider)
                    self.embeddings_client = None

            except Exception as e:
                logger.warning("Failed to initialize embeddings client '%s': %s", provider, e)
                self.embeddings_client = None

                # 다음 대체 제공자로 시도
                if retry < max_retries - 1:
                    current_provider = self.config.EMBEDDING_PROVIDER.value.lower()

                    # 현재 제공자가 아닌 다른 제공자 찾기
                    for fallback in fallback_providers:
                        if fallback != current_provider:
                            logger.info(f"Trying fallback provider: {fallback}")
                            if self.config.switch_embedding_provider(fallback):
                                self._reinitialize_vector_manager()
                                break
                    else:
                        # 모든 대체재 시도했지만 실패한 경우 HuggingFace로 강제 설정
                        logger.warning("All fallback providers failed. Forcing HuggingFace provider")
                        old_provider = self.config.EMBEDDING_PROVIDER.value
                        self.config.EMBEDDING_PROVIDER.value = "huggingface"
                        if old_provider != "huggingface":
                            # provider가 변경되었으므로 vector_manager 재초기화
                            self._reinitialize_vector_manager()

        # 모든 시도가 실패한 경우
        if not self.embeddings_client:
            logger.error("Failed to initialize any embedding client after all retries")

    def _check_client_basic_availability(self, client) -> bool:
        """클라이언트의 기본 사용 가능성 체크 (동기적)"""
        if not client:
            return False

        try:
            # 클라이언트 타입별 기본 체크
            if hasattr(client, 'model'):  # HuggingFace
                return client.model is not None
            elif hasattr(client, 'client'):  # OpenAI
                return client.client is not None
            elif hasattr(client, 'base_url'):  # Custom HTTP
                return bool(client.base_url)
            else:
                return True  # 기타 클라이언트는 기본적으로 사용 가능으로 간주

        except Exception as e:
            logger.warning(f"Error checking client availability: {e}")
            return False

    async def ensure_embeddings_client(self):
        """임베딩 클라이언트가 사용 가능한지 확인하고 필요시 재초기화"""
        if not self.embeddings_client:
            logger.info("Embedding client not initialized. Attempting initialization...")
            self._initialize_embeddings()

        if self.embeddings_client:
            # 기본 사용 가능성 체크
            basic_check = self._check_client_basic_availability(self.embeddings_client)
            if not basic_check:
                logger.warning("Embedding client basic check failed. Re-initializing...")
                await self._cleanup_embeddings_client()
                self._initialize_embeddings()
            else:
                try:
                    # 실제 사용 가능성 확인 (네트워크 호출 포함)
                    is_available = await self.embeddings_client.is_available()
                    if not is_available:
                        logger.warning("Embedding client availability check failed. Re-initializing...")
                        await self._cleanup_embeddings_client()
                        self._initialize_embeddings()
                except Exception as e:
                    logger.warning(f"Error checking embedding client availability: {e}")
                    # 네트워크 오류 등은 무시하고 기본 체크가 통과했으면 계속 진행
                    if not self._check_client_basic_availability(self.embeddings_client):
                        await self._cleanup_embeddings_client()
                        self._initialize_embeddings()

        if not self.embeddings_client:
            # 사용 가능한 제공자 목록 제공
            available_info = self._get_available_providers_info()

            raise HTTPException(
                status_code=500,
                detail=f"Embeddings client not available. Current provider: {self.config.EMBEDDING_PROVIDER.value}. {available_info}"
            )

    def _get_available_providers_info(self) -> str:
        """사용 가능한 제공자 정보 문자열 생성"""
        info_parts = []

        # OpenAI 체크
        if self.config.get_openai_api_key():
            info_parts.append("OpenAI (API key configured)")

        # HuggingFace 체크
        try:
            import sentence_transformers
            info_parts.append("HuggingFace (sentence-transformers available)")
        except ImportError:
            info_parts.append("HuggingFace (requires: pip install sentence-transformers)")

        # Custom HTTP 체크
        custom_url = self.config.CUSTOM_EMBEDDING_URL.value
        if custom_url and custom_url != "http://localhost:8000/v1":
            info_parts.append(f"Custom HTTP ({custom_url})")

        if info_parts:
            return f"Available options: {', '.join(info_parts)}"
        else:
            return "Please configure at least one embedding provider."

    async def reload_embeddings_client(self):
        """임베딩 클라이언트 강제 재로드"""

        logger.info("Reloading embedding client...")
        self._reinitialize_vector_manager()
        await self._cleanup_embeddings_client()

        self._initialize_embeddings()

        if self.embeddings_client:
            is_available = await self.embeddings_client.is_available()
            if is_available:
                logger.info("Embedding client reloaded successfully")
                return True

        logger.error("Failed to reload embedding client")
        return False

    async def generate_embeddings(self, texts: List[str]) -> List[List[float]]:
        """텍스트 리스트를 임베딩으로 변환

        Args:
            texts: 임베딩으로 변환할 텍스트 리스트

        Returns:
            임베딩 벡터 리스트

        Raises:
            HTTPException: 임베딩 생성 실패
        """
        # 입력 검증
        if not texts:
            raise ValueError("Text list cannot be empty")

        # 텍스트 정규화 및 필터링
        valid_texts = []
        for i, text in enumerate(texts):
            if text is None:
                logger.warning(f"None text found at index {i}, using placeholder")
                valid_texts.append("empty_text_placeholder")
            else:
                text_str = str(text).strip()
                if not text_str:
                    logger.warning(f"Empty text found at index {i}, using placeholder")
                    text_str = "empty_text_placeholder"
                valid_texts.append(text_str)

        # 임베딩 클라이언트 상태 확인 및 자동 복구
        await self.ensure_embeddings_client()

        try:
            embeddings = await self.embeddings_client.embed_documents(valid_texts)
            logger.info(f"Generated embeddings for {len(valid_texts)} texts using {self.config.EMBEDDING_PROVIDER.value}")
            return embeddings
        except Exception as e:
            logger.error(f"Error generating embeddings: {e}")
            # 한 번 더 재시도 (클라이언트 재초기화 후)
            try:
                logger.info("Retrying embedding generation after client reload...")
                await self.reload_embeddings_client()
                await self.ensure_embeddings_client()
                embeddings = await self.embeddings_client.embed_documents(texts)
                logger.info(f"Embedding generation succeeded on retry")
                return embeddings
            except Exception as retry_error:
                logger.error(f"Embedding generation failed on retry: {retry_error}")
                raise HTTPException(
                    status_code=500,
                    detail=f"Failed to generate embeddings: {str(e)}. Provider: {self.config.EMBEDDING_PROVIDER.value}"
                )

    async def generate_query_embedding(self, query_text: str, debug: bool = False) -> List[float]:
        """쿼리 텍스트를 임베딩으로 변환

        Args:
            query_text: 쿼리 텍스트
            debug: 디버그 모드 (True시 디버그 로그 출력)

        Returns:
            쿼리 임베딩 벡터 (List[float])

        Raises:
            HTTPException: 임베딩 생성 실패
        """
        # 입력 검증
        if not query_text:
            raise ValueError("Query text cannot be None or empty")

        # 문자열 정규화
        query_text = str(query_text).strip()
        if not query_text:
            raise ValueError("Query text cannot be empty after normalization")

        # 임베딩 클라이언트 상태 확인 및 자동 복구
        await self.ensure_embeddings_client()

        try:
            embedding = await self.embeddings_client.embed_query(query_text)

            if debug:
                vector_stats = {
                    "min": float(min(embedding)),
                    "max": float(max(embedding)),
                    "mean": float(sum(embedding) / len(embedding)),
                    "norm": float(sum(x**2 for x in embedding)**0.5)
                }

                logger.info("[DEBUG] Generated query embedding for: '%s...' using %s", query_text[:100], self.config.EMBEDDING_PROVIDER.value)
                logger.info("[DEBUG] Embedding dimension: %s", len(embedding))
                logger.info("[DEBUG] Vector stats: %s", vector_stats)
                logger.info("[DEBUG] Full embedding vector: %s", embedding)
            else:
                logger.info("Generated query embedding for: %s... using %s", query_text[:50], self.config.EMBEDDING_PROVIDER.value)

            return embedding

        except Exception as e:
            logger.error("Error generating query embedding: %s", e)
            # 한 번 더 재시도 (클라이언트 재초기화 후)
            try:
                logger.info("Retrying query embedding generation after client reload...")
                await self.reload_embeddings_client()
                await self.ensure_embeddings_client()
                embedding = await self.embeddings_client.embed_query(query_text)

                if debug:
                    vector_stats = {
                        "min": float(min(embedding)),
                        "max": float(max(embedding)),
                        "mean": float(sum(embedding) / len(embedding)),
                        "norm": float(sum(x**2 for x in embedding)**0.5)
                    }

                    logger.info("[DEBUG] Query embedding generation succeeded on retry")
                    logger.info("[DEBUG] Embedding dimension: %s", len(embedding))
                    logger.info("[DEBUG] Vector stats: %s", vector_stats)
                    logger.info("[DEBUG] Full embedding vector: %s", embedding)
                else:
                    logger.info("Query embedding generation succeeded on retry")

                return embedding

            except Exception as retry_error:
                logger.error("Query embedding generation failed on retry: %s", retry_error)
                raise HTTPException(
                    status_code=500,
                    detail=f"Failed to generate query embedding: {str(e)}. Provider: {self.config.EMBEDDING_PROVIDER.value}"
                ) from retry_error

    async def process_document(self, user_id, app_db, file_path: str, collection_name: str,
                                chunk_size: int = 1000, chunk_overlap: int = 200,
                                metadata: Dict[str, Any] = None,
                                use_llm_metadata: bool = True,
                                ) -> Dict[str, Any]:
        """문서를 처리하여 컬렉션에 저장

        Args:
            file_path: 처리할 문서 파일 경로
            collection_name: 저장할 컬렉션 이름
            chunk_size: 청크 크기
            chunk_overlap: 청크 간 중복 크기
            metadata: 사용자 정의 메타데이터
            use_llm_metadata: LLM을 사용한 메타데이터 생성 여부

        Returns:
            처리 결과 정보

        Raises:
            HTTPException: 문서 처리 실패
        """
        if not self.vector_manager.is_connected():
            raise HTTPException(status_code=500, detail="Vector database not connected")

        try:
            # 파일 확장자 추출 및 검증
            is_valid, file_extension = self.document_processor.validate_file_format(file_path)
            if not is_valid:
                raise ValueError(f"Unsupported file type: {file_extension}")

            # 텍스트 추출
            logger.info(f"Extracting text from {file_path}")
            text = await self.document_processor.extract_text_from_file(file_path, file_extension)

            if not text.strip():
                raise ValueError("No text content found in the document")

            # 텍스트 청킹과 메타데이터 생성 (document_processor에 해당 메서드가 없으면 폴백)
            logger.info(f"Chunking text with size {chunk_size} and overlap {chunk_overlap}")
            try:
                chunks_with_metadata = self.document_processor.chunk_text_with_metadata(
                    text, file_extension, chunk_size, chunk_overlap
                )
            except AttributeError:
                # 서버 재시작 없이 코드가 변경되어 현재 인스턴스에 메서드가 없을 수 있음.
                logger.warning("DocumentProcessor.chunk_text_with_metadata not found on current instance. Attempting to reinitialize DocumentProcessor and retry.")
                reinitialized = False
                try:
                    # 모듈이 디스크에서 업데이트되었을 수 있으므로 런타임에서 모듈을 리로드한 뒤 인스턴스 생성
                    import importlib
                    import service.retrieval.document_processor as dp_mod

<<<<<<< HEAD
            # LLM 메타데이터 생성 (활성화된 경우)
            chunk_metadatas = []
            if use_llm_metadata and await self.metadata_generator.is_enabled():
                logger.info(f"Generating LLM metadata for {len(chunks)} chunks")

                # 기본 메타데이터 준비
                base_metadatas = []
                for i in range(len(chunks)):
                    base_metadata = {
                        "chunk_index": i,
                        "total_chunks": len(chunks),
                        "chunk_size": len(chunks[i])
                    }
                    if metadata:
                        base_metadata.update(metadata)
                    base_metadatas.append(base_metadata)

                # LLM으로 배치 메타데이터 생성
                chunk_metadatas = await self.metadata_generator.generate_batch_metadata(
                    chunks, base_metadatas, max_concurrent=3
                )

            else:
                # LLM 사용 안함 - 기본 메타데이터만 사용
                logger.info("LLM metadata generation disabled or not available")
                for i in range(len(chunks)):
                    base_metadata = {
                        "chunk_index": i,
                        "total_chunks": len(chunks),
                        "chunk_size": len(chunks[i])
                    }
                    if metadata:
                        base_metadata.update(metadata)
                    chunk_metadatas.append(base_metadata)

            #TODO 검증할 필요는 있음. 문서 요약 및 메타데이터 정보를 chunk에 더해서 embedding 하는 것으로 사용.
            processed_chunks = []
            for i, (chunk, chunk_metadata) in enumerate(zip(chunks, chunk_metadatas)):
                summary = chunk_metadata.get("summary")
                summary_info = f"문서 요약: {summary}" if summary and summary.strip() else ""
                additional_info = {
                    "keywords": chunk_metadata.get("keywords", []),
                    "topics": chunk_metadata.get("topics", []),
                    "entities": chunk_metadata.get("entities", []),
                    "sentiment": chunk_metadata.get("sentiment", ""),
                    "document_type": chunk_metadata.get("document_type", ""),
                    "complexity_level": chunk_metadata.get("complexity_level", ""),
                    "main_concepts": chunk_metadata.get("main_concepts", [])
                }

                uuid_pattern = r'_[0-9a-f]{8}-[0-9a-f]{4}-[0-9a-f]{4}-[0-9a-f]{4}-[0-9a-f]{12}$'
                display_collection_name = re.sub(uuid_pattern, '', collection_name, flags=re.IGNORECASE)
                processed_chunk = f"""이는 {display_collection_name}콜렉션에 존재하는 {(Path(file_path).name)} 파일의 내용입니다.
{summary_info}
{additional_info}

{chunk}"""
                processed_chunks.append(processed_chunk)

=======
                    importlib.reload(dp_mod)
                    DocumentProcessorClass = getattr(dp_mod, 'DocumentProcessor', None)

                    if DocumentProcessorClass is None:
                        raise RuntimeError('DocumentProcessor class not found after reload')

                    collection_config = getattr(self.document_processor, 'collection_config', None)
                    self.document_processor = DocumentProcessorClass(collection_config)
                    logger.info("Reinitialized DocumentProcessor instance from reloaded module; retrying chunk_text_with_metadata")
                    chunks_with_metadata = self.document_processor.chunk_text_with_metadata(
                        text, file_extension, chunk_size, chunk_overlap
                    )
                    reinitialized = True
                except Exception as e:
                    logger.warning(f"Reinitialization failed or method still unavailable: {e}. Trying explicit file-load fallback.")

                    # 시나리오: package와 top-level module명이 충돌하여 패키지 내부 모듈이 사용될 수 있음.
                    # 이 경우 프로젝트의 최상위 document_processor.py 파일을 명시적 경로로 로드해 시도해본다.
                    try:
                        import importlib.util, sys

                        # use top-level Path imported at module scope
                        base_path = Path(__file__).resolve().parents[3]
                        target_path = base_path / 'service' / 'retrieval' / 'document_processor.py'

                        if target_path.exists():
                            spec = importlib.util.spec_from_file_location("plateerag_document_processor_file", str(target_path))
                            module = importlib.util.module_from_spec(spec)
                            spec.loader.exec_module(module)
                            DocumentProcessorClass = getattr(module, 'DocumentProcessor', None)
                            if DocumentProcessorClass is not None:
                                collection_config = getattr(self.document_processor, 'collection_config', None)
                                self.document_processor = DocumentProcessorClass(collection_config)
                                logger.info("Loaded DocumentProcessor class from file path and reinitialized instance; retrying chunk_text_with_metadata")
                                chunks_with_metadata = self.document_processor.chunk_text_with_metadata(
                                    text, file_extension, chunk_size, chunk_overlap
                                )
                                reinitialized = True
                            else:
                                logger.warning("DocumentProcessor not found in file-loaded module")
                        else:
                            logger.warning(f"Top-level document_processor.py not found at {target_path}")
                    except Exception as e2:
                        logger.warning(f"File-load fallback failed: {e2}. Falling back to chunk_text + metadata builder.")

                if not reinitialized:
                    chunks = self.document_processor.chunk_text(text, chunk_size, chunk_overlap)

                    # build line starts using document_processor helper if available
                    if hasattr(self.document_processor, '_build_line_starts'):
                        line_starts = self.document_processor._build_line_starts(text)
                        pos_to_line = getattr(self.document_processor, '_pos_to_line')
                        find_pos = getattr(self.document_processor, '_find_chunk_position')
                        get_page = getattr(self.document_processor, '_get_page_number_for_chunk', None)
                    else:
                        # 최소한의 대체 구현
                        line_starts = [0]
                        def pos_to_line(p, ls=line_starts):
                            return 1
                        def find_pos(chunk, full_text, sp=0):
                            return full_text.find(chunk, sp)
                        find_pos = find_pos
                        get_page = None

                    chunks_with_metadata = []
                    search_pos = 0
                    last_line_end = 0
                    for i, chunk in enumerate(chunks):
                        chunk_pos = find_pos(chunk, text, search_pos)
                        if chunk_pos != -1:
                            start_pos = chunk_pos
                            end_pos = min(chunk_pos + len(chunk) - 1, len(text) - 1)
                            try:
                                line_start = pos_to_line(start_pos, line_starts)
                                line_end = pos_to_line(end_pos, line_starts)
                            except Exception:
                                # fallback simple estimate
                                line_start = text[:start_pos].count('\n') + 1
                                line_end = text[:end_pos].count('\n') + 1
                            search_pos = chunk_pos + len(chunk)
                            last_line_end = line_end
                        else:
                            lines_in_chunk = chunk.count('\n') or 1
                            line_start = last_line_end + 1
                            line_end = line_start + lines_in_chunk - 1
                            last_line_end = line_end

                        if get_page is not None:
                            try:
                                page_number = get_page(chunk, chunk_pos, [])
                            except Exception:
                                page_number = 1
                        else:
                            page_number = 1

                        chunks_with_metadata.append({
                            "text": chunk,
                            "page_number": page_number,
                            "line_start": line_start,
                            "line_end": line_end,
                            "chunk_index": i
                        })
            
            # 청크 텍스트만 추출하여 임베딩 생성
            chunks = [chunk_data["text"] for chunk_data in chunks_with_metadata]
>>>>>>> e1277b14
            logger.info(f"Generating embeddings for {len(chunks)} chunks")

            if processed_chunks and len(processed_chunks) == len(chunks):
                logger.info("Using processed chunks for embedding generation")
                embeddings = await self.generate_embeddings(processed_chunks)
                # processed_chunks를 사용하여 청크 업데이트
                chunks = processed_chunks
            else:
                embeddings = await self.generate_embeddings(chunks)

            # 포인트 생성 및 삽입
            points = []
            document_id = str(uuid.uuid4())
            file_name = Path(file_path).name
            # 저장된 파일을 컬렉션 기준으로 식별할 수 있게 경로 형태로 보관
            stored_file_path = f"{collection_name}/{file_name}"

            for i, (chunk_data, embedding) in enumerate(zip(chunks_with_metadata, embeddings)):
                # document_processor에서 계산된 메타데이터 사용
                chunk = chunk_data["text"]
                page_number = chunk_data["page_number"]
                line_start = chunk_data["line_start"]
                line_end = chunk_data["line_end"]

<<<<<<< HEAD
            for i, (chunk, embedding, chunk_metadata) in enumerate(zip(chunks, embeddings, chunk_metadatas)):
                # 최종 메타데이터 구성
                final_metadata = {
=======
                chunk_metadata = {
>>>>>>> e1277b14
                    "document_id": document_id,
                    "chunk_index": i,
                    "chunk_text": chunk,
                    "file_name": file_name,
                    "file_path": stored_file_path,
                    "file_type": file_extension,
                    "processed_at": datetime.now().isoformat(),
                    "chunk_size": len(chunk),
                    "total_chunks": len(chunks),
                    "line_start": line_start,
                    "line_end": line_end,
                    "page_number": page_number,
                    "global_start": chunk_data.get("global_start", -1),
                    "global_end": chunk_data.get("global_end", -1)
                }

                # LLM 생성 메타데이터 병합
                final_metadata.update(chunk_metadata)

                # LLM 메타데이터 생성 여부 표시
                if use_llm_metadata and await self.metadata_generator.is_enabled():
                    final_metadata['llm_metadata_generated'] = True

                # 각 청크마다 새로운 UUID 생성
                chunk_id = str(uuid.uuid4())

                point = {
                    "id": chunk_id,
                    "vector": embedding,
                    "payload": final_metadata
                }
                points.append(point)

            # 벡터 DB에 삽입
            operation_info = self.vector_manager.insert_points(collection_name, points)

            # 컬렉션 메타데이터 업데이트 (문서 수 증가)
            self.vector_manager.update_collection_document_count(collection_name, 1)

            # LLM 메타데이터 생성 여부 로깅
            for point in points:
                payload = point["payload"]

                # 리스트 타입 필드들을 안전하게 처리
                def safe_list_to_string(value):
                    """리스트를 PostgreSQL이 인식할 수 있는 문자열로 변환"""
                    if isinstance(value, list):
                        if not value:  # 빈 리스트인 경우
                            return None
                        # 각 요소를 문자열로 변환하고 PostgreSQL 배열 형식으로 포맷
                        escaped_items = [str(item).replace('"', '""') for item in value]
                        return "{" + ",".join(f'"{item}"' for item in escaped_items) + "}"
                    elif isinstance(value, str) and value.startswith('[') and value.endswith(']'):
                        try:
                            # JSON 문자열을 파싱해서 리스트로 변환 후 다시 PostgreSQL 형식으로
                            import json
                            parsed_list = json.loads(value)
                            if isinstance(parsed_list, list):
                                if not parsed_list:  # 빈 리스트인 경우
                                    return None
                                escaped_items = [str(item).replace('"', '""') for item in parsed_list]
                                return "{" + ",".join(f'"{item}"' for item in escaped_items) + "}"
                        except (json.JSONDecodeError, Exception):
                            pass
                    return value

                def safe_parse_to_list(value):
                    """값을 안전하게 리스트로 파싱"""
                    if isinstance(value, list):
                        return value
                    elif isinstance(value, str) and value.startswith('[') and value.endswith(']'):
                        try:
                            import json
                            parsed_list = json.loads(value)
                            if isinstance(parsed_list, list):
                                return parsed_list
                        except (json.JSONDecodeError, Exception):
                            pass
                    return []

                vectordb_chunk_meta = VectorDBChunkMeta(
                    user_id=user_id,
                    collection_name=collection_name,
                    file_name=file_name,
                    chunk_id=point['id'],
                    chunk_text=(payload.get("chunk_text")[:500] + "..." if len(payload.get("chunk_text")) > 500 else payload.get("chunk_text")),
                    chunk_index=payload.get("chunk_index"),
                    total_chunks=payload.get("total_chunks"),
                    chunk_size=payload.get("chunk_size"),
                    summary=payload.get("summary"),
                    keywords=safe_list_to_string(payload.get("keywords")),
                    topics=safe_list_to_string(payload.get("topics")),
                    entities=safe_list_to_string(payload.get("entities")),
                    sentiment=payload.get("sentiment"),
                    document_type=payload.get("document_type"),
                    language=payload.get("language"),
                    complexity_level=payload.get("complexity_level"),
                    main_concepts=safe_list_to_string(payload.get("main_concepts")),
                )
                app_db.insert(vectordb_chunk_meta)
                app_db.insert(VectorDBChunkEdge(
                    user_id=user_id,
                    collection_name=collection_name,
                    target=point['id'],
                    source=collection_name,
                    relation_type="chunk",
                ))
                app_db.insert(VectorDBChunkEdge(
                    user_id=user_id,
                    collection_name=collection_name,
                    target=payload.get("document_type"),
                    source=point['id'],
                    relation_type="document_type"
                ))
                for keyword in safe_parse_to_list(payload.get("keywords")):
                    app_db.insert(VectorDBChunkEdge(
                        user_id=user_id,
                        collection_name=collection_name,
                        target=keyword,
                        source=point['id'],
                        relation_type="keyword"
                    ))
                for topic in safe_parse_to_list(payload.get("topics")):
                    app_db.insert(VectorDBChunkEdge(
                        user_id=user_id,
                        collection_name=collection_name,
                        target=topic,
                        source=point['id'],
                        relation_type="topic"
                    ))
                for entity in safe_parse_to_list(payload.get("entities")):
                    app_db.insert(VectorDBChunkEdge(
                        user_id=user_id,
                        collection_name=collection_name,
                        target=entity,
                        source=point['id'],
                        relation_type="entity"
                    ))
                for main_concept in safe_parse_to_list(payload.get("main_concepts")):
                    app_db.insert(VectorDBChunkEdge(
                        user_id=user_id,
                        collection_name=collection_name,
                        target=main_concept,
                        source=point['id'],
                        relation_type="main_concept"
                    ))

            llm_enabled = use_llm_metadata and await self.metadata_generator.is_enabled()
            logger.info(f"use_llm_metadata: {use_llm_metadata}, LLM metadata enabled: {await self.metadata_generator.is_enabled()}")
            logger.info(f"Document processed successfully: {len(chunks)} chunks inserted (LLM metadata: {llm_enabled})")

            return {
                "message": "Document processed successfully",
                "document_id": document_id,
                "file_name": file_name,
                "chunks_created": len(chunks),
                "llm_metadata_generated": llm_enabled,
                "operation_id": operation_info.get("operation_id"),
                "status": operation_info.get("status")
            }

        except Exception as e:
            logger.error(f"Failed to process document {file_path}: {e}")
            raise HTTPException(status_code=500, detail=f"Failed to process document: {e}")

    async def search_documents(self, collection_name: str, query_text: str,
<<<<<<< HEAD
                                limit: int = 5, score_threshold: float = 0.7,
                                filter_criteria: Dict[str, Any] = None) -> Dict[str, Any]:
=======
                             limit: int = 5, score_threshold: float = 0.7,
                             filter_criteria: Dict[str, Any] = None,
                             rerank: bool = False, rerank_top_k: int = 20) -> Dict[str, Any]:
>>>>>>> e1277b14
        """문서 검색

        Args:
            collection_name: 검색할 컬렉션 이름
            query_text: 검색 쿼리 텍스트
            limit: 반환할 최대 결과 수
            score_threshold: 최소 유사도 임계값
            filter_criteria: 필터 조건

        Returns:
            검색 결과

        Raises:
            HTTPException: 검색 실패
        """
        if not self.vector_manager.is_connected():
            raise HTTPException(status_code=500, detail="Vector database not connected")

        # 입력 검증
        if not query_text or not str(query_text).strip():
            raise HTTPException(status_code=400, detail="Query text cannot be empty")

        # 쿼리 텍스트 정규화
        query_text = str(query_text).strip()

        try:
            # 쿼리 임베딩 생성
            query_embedding = await self.generate_query_embedding(query_text)

            # 필터 설정 (메타데이터 포인트 제외)
            search_filter = None
            if filter_criteria:
                # 기존 필터 조건들을 must 조건으로 추가
                must_conditions = []
                for key, value in filter_criteria.items():
                    if isinstance(value, dict) and "range" in value:
                        range_filter = value["range"]
                        must_conditions.append(
                            FieldCondition(
                                key=key,
                                range=Range(
                                    gte=range_filter.get("gte"),
                                    lte=range_filter.get("lte")
                                )
                            )
                        )
                    else:
                        must_conditions.append(
                            FieldCondition(
                                key=key,
                                match=MatchValue(value=value)
                            )
                        )

                # 메타데이터 포인트 제외 조건을 must_not에 추가
                search_filter = Filter(
                    must=must_conditions,
                    must_not=[
                        FieldCondition(
                            key="type",
                            match=MatchValue(value="collection_metadata")
                        )
                    ]
                )
            else:
                # 메타데이터 포인트만 제외
                search_filter = Filter(
                    must_not=[
                        FieldCondition(
                            key="type",
                            match=MatchValue(value="collection_metadata")
                        )
                    ]
                )

            # 검색 실행 (vector_manager의 search_points 대신 직접 클라이언트 사용)
            search_results = self.vector_manager.client.search(
                collection_name=collection_name,
                query_vector=query_embedding,
                limit=max(limit, rerank_top_k) if rerank else limit,
                score_threshold=score_threshold,
                query_filter=search_filter
            )

            # 결과 포맷팅
            results = []
            for hit in search_results:
                payload = hit.payload or {}
                result = {
                    "id": hit.id,
                    "score": hit.score,
<<<<<<< HEAD
                    "document_id": hit.payload.get("document_id"),
                    "chunk_index": hit.payload.get("chunk_index"),
                    "chunk_text": hit.payload.get("chunk_text"),
                    "file_name": hit.payload.get("file_name"),
                    "file_type": hit.payload.get("file_type"),
                    "metadata": {k: v for k, v in hit.payload.items()
                                if k not in ["chunk_text", "document_id", "chunk_index", "file_name", "file_type"]}
=======
                    "document_id": payload.get("document_id"),
                    "chunk_index": payload.get("chunk_index"),
                    "chunk_text": payload.get("chunk_text"),
                    "file_name": payload.get("file_name"),
                    "file_path": payload.get("file_path"),
                    "file_type": payload.get("file_type"),
                    "line_start": payload.get("line_start"),
                    "line_end": payload.get("line_end"),
                    "page_number": payload.get("page_number"),
                    "metadata": {k: v for k, v in payload.items()
                               if k not in ["chunk_text", "document_id", "chunk_index", "file_name", "file_type", "file_path", "line_start", "line_end", "page_number"]}
>>>>>>> e1277b14
                }
                results.append(result)

            # Optional reranking using embeddings (if requested and embedding client available)
            if rerank and results:
                # normalize rerank flag if passed as string
                try:
                    if isinstance(rerank, str):
                        rerank = rerank.lower() in ('true', '1', 'yes')
                except Exception:
                    pass

                if rerank:
                    try:
                        # Cross-encoder 기반 재순위
                        from service.embedding.cross_encoder_service import get_cross_encoder_reranker
                        
                        # take top-k candidates to rerank
                        top_candidates = results[:rerank_top_k]
                        candidate_texts = [r.get("chunk_text") or "" for r in top_candidates]

                        logger.info(f"Starting cross-encoder rerank for {len(candidate_texts)} candidates (top_k={rerank_top_k})")

                        # Cross-encoder로 재순위 (타임아웃 적용)
                        try:
                            import asyncio as _asyncio
                            
                            def run_cross_encoder():
                                cross_encoder = get_cross_encoder_reranker()
                                return cross_encoder.rerank(query_text, candidate_texts, top_k=len(candidate_texts))
                            
                            # 타임아웃 설정
                            try:
                                RERANK_TIMEOUT = getattr(self.config, 'RERANK_TIMEOUT', None)
                                timeout_sec = int(RERANK_TIMEOUT.value) if RERANK_TIMEOUT and hasattr(RERANK_TIMEOUT, 'value') else 10
                            except Exception:
                                timeout_sec = 10
                            
                            # Cross-encoder 실행 (동기 → 비동기 래핑)
                            rerank_results = await _asyncio.wait_for(
                                _asyncio.to_thread(run_cross_encoder), 
                                timeout=timeout_sec
                            )
                            
                            # 재순위 결과 적용
                            if rerank_results:
                                # rerank_results는 [(index, score), ...] 형태
                                reranked_candidates = []
                                for idx, rerank_score in rerank_results:
                                    candidate = top_candidates[idx].copy()
                                    candidate["rerank_score"] = rerank_score
                                    reranked_candidates.append(candidate)
                                
                                # 재순위된 결과와 나머지 결합
                                results = reranked_candidates + results[rerank_top_k:]
                                results = results[:limit]
                                
                                logger.info(f"Cross-encoder rerank completed. Top rerank score: {rerank_results[0][1]:.4f}")
                            else:
                                logger.warning("Cross-encoder returned empty results")
                                
                        except Exception as rerank_e:
                            logger.warning(f"Cross-encoder rerank failed or timed out: {rerank_e}")
                            # 실패 시 원본 결과 유지
                            
                    except Exception as e:
                        logger.warning(f"Reranking setup failed: {e}")

            logger.info(f"Document search completed: {len(results)} results found")

            return {
                "query": query_text,
                "results": results,
                "total": len(results),
                "search_params": {
                    "limit": limit,
                    "score_threshold": score_threshold,
                    "filter": filter_criteria
                }
            }

        except Exception as e:
            logger.error(f"Failed to search documents in '{collection_name}': {e}")
            raise HTTPException(status_code=500, detail=f"Failed to search documents: {e}")

    async def list_documents_in_collection(self, collection_name: str) -> Dict[str, Any]:
        """컬렉션 내 모든 문서 목록 조회

        Args:
            collection_name: 조회할 컬렉션 이름

        Returns:
            문서 목록 정보

        Raises:
            HTTPException: 조회 실패
        """
        if not self.vector_manager.is_connected():
            raise HTTPException(status_code=500, detail="Vector database not connected")

        try:
            # 메타데이터 포인트 제외하고 실제 문서 청크들만 조회
            search_filter = Filter(
                must_not=[
                    FieldCondition(
                        key="type",
                        match=MatchValue(value="collection_metadata")
                    )
                ]
            )

            # 모든 문서 청크 조회 (페이징 처리)
            all_points = []
            offset = None

            while True:
                scroll_result = self.vector_manager.client.scroll(
                    collection_name=collection_name,
                    scroll_filter=search_filter,
                    limit=100,
                    offset=offset,
                    with_payload=True,
                    with_vectors=False
                )

                points, next_offset = scroll_result
                all_points.extend(points)

                if next_offset is None:
                    break
                offset = next_offset

            # document_id별로 그룹핑
            documents = {}
            for point in all_points:
                payload = point.payload
                document_id = payload.get("document_id")

                if not document_id:
                    continue

                if document_id not in documents:
                    documents[document_id] = {
                        "document_id": document_id,
                        "file_name": payload.get("file_name", "unknown"),
                        "file_path": payload.get("file_path", payload.get("file_name", "unknown")),
                        "file_type": payload.get("file_type", "unknown"),
                        "processed_at": payload.get("processed_at"),
                        "total_chunks": payload.get("total_chunks", 0),
                        "chunks": [],
                        "metadata": {},
                        "llm_metadata_generated": payload.get("llm_metadata_generated", False)
                    }

                    # 사용자 정의 메타데이터 추출 (시스템 필드 제외)
                    system_fields = {
                        "document_id", "chunk_index", "chunk_text", "file_name",
<<<<<<< HEAD
                        "file_type", "processed_at", "chunk_size", "total_chunks",
                        "llm_metadata_generated"
=======
                        "file_path", "file_type", "processed_at", "chunk_size", "total_chunks",
                        "line_start", "line_end", "page_number"
>>>>>>> e1277b14
                    }
                    for key, value in payload.items():
                        if key not in system_fields:
                            documents[document_id]["metadata"][key] = value

                # 청크 정보 추가
                chunk_info = {
                    "chunk_id": str(point.id),
                    "chunk_index": payload.get("chunk_index", 0),
                    "chunk_size": payload.get("chunk_size", 0),
                    "line_start": payload.get("line_start"),
                    "line_end": payload.get("line_end"),
                    "page_number": payload.get("page_number"),
                    "chunk_text_preview": payload.get("chunk_text", "")[:100] + "..." if len(payload.get("chunk_text", "")) > 100 else payload.get("chunk_text", "")
                }
                documents[document_id]["chunks"].append(chunk_info)

            # 청크를 chunk_index 순으로 정렬
            for doc in documents.values():
                doc["chunks"].sort(key=lambda x: x["chunk_index"])
                doc["actual_chunks"] = len(doc["chunks"])

            # 문서 목록을 업로드 시간 순으로 정렬 (최신순)
            document_list = list(documents.values())
            document_list.sort(
                key=lambda x: x["processed_at"] or "",
                reverse=True
            )

            logger.info(f"Found {len(document_list)} documents in collection '{collection_name}'")

            return {
                "collection_name": collection_name,
                "total_documents": len(document_list),
                "total_chunks": sum(doc["actual_chunks"] for doc in document_list),
                "documents": document_list
            }

        except Exception as e:
            logger.error(f"Failed to list documents in collection '{collection_name}': {e}")
            raise HTTPException(status_code=500, detail=f"Failed to list documents: {e}")

    def get_document_details(self, collection_name: str, document_id: str) -> Dict[str, Any]:
        """특정 문서의 상세 정보 조회

        Args:
            collection_name: 컬렉션 이름
            document_id: 문서 ID

        Returns:
            문서 상세 정보

        Raises:
            HTTPException: 조회 실패
        """
        if not self.vector_manager.is_connected():
            raise HTTPException(status_code=500, detail="Vector database not connected")

        try:
            # 특정 document_id의 모든 청크 조회
            search_filter = Filter(
                must=[
                    FieldCondition(
                        key="document_id",
                        match=MatchValue(value=document_id)
                    )
                ]
            )

            scroll_result = self.vector_manager.client.scroll(
                collection_name=collection_name,
                scroll_filter=search_filter,
                limit=1000,
                with_payload=True,
                with_vectors=False
            )

            points, _ = scroll_result

            if not points:
                raise HTTPException(status_code=404, detail=f"Document '{document_id}' not found")

            # 문서 기본 정보 추출
            first_point = points[0]
            payload = first_point.payload

            document_info = {
                "document_id": document_id,
                "file_name": payload.get("file_name", "unknown"),
                "file_path": payload.get("file_path", payload.get("file_name", "unknown")),
                "file_type": payload.get("file_type", "unknown"),
                "processed_at": payload.get("processed_at"),
                "total_chunks": len(points),
                "llm_metadata_generated": payload.get("llm_metadata_generated", False),
                "metadata": {}
            }

            # 사용자 정의 메타데이터 추출
            system_fields = {
                "document_id", "chunk_index", "chunk_text", "file_name",
<<<<<<< HEAD
                "file_type", "processed_at", "chunk_size", "total_chunks",
                "llm_metadata_generated"
=======
                "file_path", "file_type", "processed_at", "chunk_size", "total_chunks",
                "line_start", "line_end", "page_number"
>>>>>>> e1277b14
            }
            for key, value in payload.items():
                if key not in system_fields:
                    document_info["metadata"][key] = value

            # 모든 청크 정보
            chunks = []
            for point in points:
                chunk_payload = point.payload
                chunk_info = {
                    "chunk_id": str(point.id),
                    "chunk_index": chunk_payload.get("chunk_index", 0),
                    "chunk_size": chunk_payload.get("chunk_size", 0),
                    "line_start": chunk_payload.get("line_start"),
                    "line_end": chunk_payload.get("line_end"),
                    "page_number": chunk_payload.get("page_number"),
                    "chunk_text": chunk_payload.get("chunk_text", "")
                }
                chunks.append(chunk_info)

            # 청크를 index 순으로 정렬
            chunks.sort(key=lambda x: x["chunk_index"])
            document_info["chunks"] = chunks

            logger.info(f"Retrieved document details for '{document_id}': {len(chunks)} chunks")

            return document_info

        except HTTPException:
            raise
        except Exception as e:
            logger.error(f"Failed to get document details for '{document_id}': {e}")
            raise HTTPException(status_code=500, detail=f"Failed to get document details: {e}")

    def delete_document_from_collection(self, collection_name: str, document_id: str) -> Dict[str, Any]:
        """컬렉션에서 특정 문서 삭제

        Args:
            collection_name: 컬렉션 이름
            document_id: 삭제할 문서 ID

        Returns:
            삭제 결과 정보

        Raises:
            HTTPException: 삭제 실패
        """
        if not self.vector_manager.is_connected():
            raise HTTPException(status_code=500, detail="Vector database not connected")

        try:
            # 해당 document_id의 모든 포인트 ID 조회
            search_filter = Filter(
                must=[
                    FieldCondition(
                        key="document_id",
                        match=MatchValue(value=document_id)
                    )
                ]
            )

            scroll_result = self.vector_manager.client.scroll(
                collection_name=collection_name,
                scroll_filter=search_filter,
                limit=1000,
                with_payload=False,
                with_vectors=False
            )

            points, _ = scroll_result

            if not points:
                raise HTTPException(status_code=404, detail=f"Document '{document_id}' not found")

            # 모든 관련 포인트 삭제
            point_ids = [str(point.id) for point in points]

            operation_info = self.vector_manager.delete_points(collection_name, point_ids)

            # 컬렉션 문서 수 업데이트
            self.vector_manager.update_collection_document_count(collection_name, -1)

            logger.info(f"Deleted document '{document_id}' from collection '{collection_name}': {len(point_ids)} chunks removed")

            return {
                "message": f"Document '{document_id}' deleted successfully",
                "document_id": document_id,
                "chunks_deleted": len(point_ids),
                "operation_id": operation_info.get("operation_id"),
                "status": operation_info.get("status")
            }

        except HTTPException:
            raise
        except Exception as e:
            logger.error(f"Failed to delete document '{document_id}': {e}")
            raise HTTPException(status_code=500, detail=f"Failed to delete document: {str(e)}")

    def get_embedding_status(self) -> Dict[str, Any]:
        """현재 임베딩 클라이언트 상태 조회

        Returns:
            임베딩 클라이언트 상태 정보
        """
        if not self.embeddings_client:
            return {
                "status": "not_initialized",
                "provider": self.config.EMBEDDING_PROVIDER.value,
                "available": False
            }

        try:
            provider_info = self.embeddings_client.get_provider_info()
            return {
                "status": "initialized",
                "provider_info": provider_info,
                "available": True  # 기본적으로 true, 실제 확인은 비동기로 해야 함
            }
        except Exception as e:
            return {
                "status": "error",
                "provider": self.config.EMBEDDING_PROVIDER.value,
                "error": str(e),
                "available": False
            }

    async def get_llm_metadata_status(self) -> Dict[str, Any]:
        """LLM 메타데이터 생성기 상태 조회"""
        try:
            if not self.metadata_generator:
                return {
                    "status": "not_initialized",
                    "enabled": False,
                    "error": "Metadata generator not initialized"
                }

            # ✅ collection_config에서 안전하게 값 가져오기
            provider = self.metadata_generator._get_config_value('IMAGE_TEXT_MODEL_PROVIDER', 'no_model')
            model = self.metadata_generator._get_config_value('IMAGE_TEXT_MODEL_NAME', 'unknown')
            base_url = self.metadata_generator._get_config_value('IMAGE_TEXT_BASE_URL', '')
            temperature = self.metadata_generator._get_config_value('IMAGE_TEXT_TEMPERATURE', 0.1)

            is_enabled = await self.metadata_generator.is_enabled()

            return {
                "status": "initialized",
                "enabled": is_enabled,
                "provider": str(provider),
                "model": str(model),
                "base_url": str(base_url),
                "temperature": float(temperature),
                "client_initialized": bool(self.metadata_generator.llm_client)
            }
        except Exception as e:
            return {
                "status": "error",
                "enabled": False,
                "error": str(e)
            }

    def get_config(self) -> Dict[str, Any]:
        """현재 RAG 서비스의 모든 설정 반환"""
        try:
            config_info = {
                "vector_db": {
                    "host": self.config.QDRANT_HOST.value,
                    "port": self.config.QDRANT_PORT.value,
                    "use_grpc": self.config.QDRANT_USE_GRPC.value,
                    "grpc_port": self.config.QDRANT_GRPC_PORT.value,
                    "collection_name": self.config.COLLECTION_NAME.value,
                    "vector_dimension": self.config.VECTOR_DIMENSION.value,
                    "replicas": self.config.REPLICAS.value,
                    "shards": self.config.SHARDS.value,
                    "connected": self.vector_manager.is_connected() if self.vector_manager else False
                },
                "embedding": {
                    "provider": self.config.EMBEDDING_PROVIDER.value,
                    "auto_detect_dimension": self.config.AUTO_DETECT_EMBEDDING_DIM.value,
                    "client_initialized": bool(self.embeddings_client),
                    "openai": {
                        "api_key_configured": bool(self.config.get_openai_api_key()),
                        "model": self.config.OPENAI_EMBEDDING_MODEL.value,
                        "api_key_length": len(self.config.get_openai_api_key()) if self.config.get_openai_api_key() else 0
                    },
                    "huggingface": {
                        "model_name": self.config.HUGGINGFACE_MODEL_NAME.value,
                        "api_key_configured": bool(self.config.HUGGINGFACE_API_KEY.value),
                        "api_key_length": len(self.config.HUGGINGFACE_API_KEY.value) if self.config.HUGGINGFACE_API_KEY.value else 0
                    },
                    "custom_http": {
                        "url": self.config.CUSTOM_EMBEDDING_URL.value,
                        "model": self.config.CUSTOM_EMBEDDING_MODEL.value,
                        "api_key_configured": bool(self.config.CUSTOM_EMBEDDING_API_KEY.value),
                        "api_key_length": len(self.config.CUSTOM_EMBEDDING_API_KEY.value) if self.config.CUSTOM_EMBEDDING_API_KEY.value else 0
                    }
                },
                "document_processor": {
                    "initialized": bool(self.document_processor),
                    "supported_types": self.document_processor.get_supported_types() if self.document_processor else []
                },
                "service_status": {
                    "initialized": True,
                    "components": {
                        "vector_manager": bool(self.vector_manager),
                        "embeddings_client": bool(self.embeddings_client),
                        "document_processor": bool(self.document_processor),
                        "metadata_generator": bool(self.metadata_generator)
                    }
                }
            }

            # 임베딩 클라이언트 상세 정보 추가
            if self.embeddings_client:
                try:
                    provider_info = self.embeddings_client.get_provider_info()
                    config_info["embedding"]["provider_info"] = provider_info

                    # 차원 정보 추가
                    try:
                        dimension = self.embeddings_client.get_embedding_dimension()
                        config_info["embedding"]["actual_dimension"] = dimension
                    except Exception:
                        config_info["embedding"]["actual_dimension"] = "unknown"

                except Exception as e:
                    config_info["embedding"]["provider_info_error"] = str(e)

            # ✅ LLM 메타데이터 정보 추가 (전달받은 설정만 사용)
            try:
                if self.metadata_generator:
                    llm_config = self.metadata_generator.config
                    config_info["llm_metadata"] = {
                        "provider": llm_config.get('provider', 'no_model'),
                        "model": llm_config.get('model', 'unknown'),
                        "base_url": llm_config.get('base_url', ''),
                        "temperature": llm_config.get('temperature', 0.1),
                        "client_initialized": bool(self.metadata_generator.llm_client)
                    }
                else:
                    config_info["llm_metadata"] = {
                        "provider": "no_model",
                        "error": "Metadata generator not initialized"
                    }
            except Exception as e:
                config_info["llm_metadata"] = {
                    "error": str(e),
                    "provider": "unknown"
                }

            return config_info

        except Exception as e:
            logger.error(f"Failed to get RAG service config: {e}")
            return {
                "error": str(e),
                "basic_info": {
                    "provider": self.config.EMBEDDING_PROVIDER.value if self.config else "unknown",
                    "vector_db_connected": self.vector_manager.is_connected() if self.vector_manager else False,
                    "embedding_client_initialized": bool(self.embeddings_client),
                    "metadata_generator_initialized": bool(self.metadata_generator)
                }
            }

    # DEPRECATED: 이 메서드는 더 이상 사용되지 않습니다. document_processor.chunk_text_with_metadata를 사용하세요.
    def _extract_page_mapping(self, text: str, file_extension: str) -> List[Dict[str, Any]]:
        """텍스트에서 페이지 정보 추출
        
        Args:
            text: 원본 텍스트
            file_extension: 파일 확장자
            
        Returns:
            페이지 정보 리스트 [{"page_num": 1, "start_pos": 0, "end_pos": 100}, ...]
        """
        try:
            page_mapping = []
            
            # PDF, PPT, DOCX에서 페이지 구분자 패턴 찾기
            if file_extension in ['pdf', 'ppt', 'pptx', 'docx', 'doc']:
                import re
                
                # 페이지 구분자 패턴들
                patterns = [
                    r'=== 페이지 (\d+) ===',  # PDF PyPDF2 fallback, DOCX 기본 텍스트 추출
                    r'=== 페이지 (\d+) \(OCR\) ===',  # PDF OCR
                    r'=== 슬라이드 (\d+) ===',  # PPT 기본
                    r'=== 슬라이드 (\d+) \(OCR\) ===',  # PPT OCR
                ]
                
                found_pages = False
                for pattern in patterns:
                    matches = list(re.finditer(pattern, text))
                    if matches:
                        logger.info(f"Found {len(matches)} page markers with pattern: {pattern}")
                        
                        for i, match in enumerate(matches):
                            page_num = int(match.group(1))
                            start_pos = match.end()  # 페이지 제목 다음부터
                            
                            # 다음 페이지의 시작 위치 또는 텍스트 끝
                            if i + 1 < len(matches):
                                end_pos = matches[i + 1].start()
                            else:
                                end_pos = len(text)
                            
                            page_mapping.append({
                                "page_num": page_num,
                                "start_pos": start_pos,
                                "end_pos": end_pos
                            })
                        
                        # 페이지 번호 순으로 정렬
                        page_mapping.sort(key=lambda x: x["page_num"])
                        found_pages = True
                        break
                
                if not found_pages:
                    # DOCX에서 OCR을 통해 페이지가 구분되었는지 확인
                    if file_extension in ['docx', 'doc']:
                        ocr_page_pattern = r'\n=== 페이지 (\d+) \(OCR\) ===\n'
                        ocr_matches = list(re.finditer(ocr_page_pattern, text))
                        if ocr_matches:
                            logger.info(f"Found {len(ocr_matches)} DOCX OCR page markers")
                            for i, match in enumerate(ocr_matches):
                                page_num = int(match.group(1))
                                start_pos = match.end()
                                
                                if i + 1 < len(ocr_matches):
                                    end_pos = ocr_matches[i + 1].start()
                                else:
                                    end_pos = len(text)
                                
                                page_mapping.append({
                                    "page_num": page_num,
                                    "start_pos": start_pos,
                                    "end_pos": end_pos
                                })
                            page_mapping.sort(key=lambda x: x["page_num"])
                            found_pages = True
                        else:
                            # OCR 페이지 구분자도 없으면 텍스트 길이 기준으로 가상 페이지 생성
                            # DOCX의 경우 대략 1500자당 1페이지로 추정
                            chars_per_page = 1500
                            text_length = len(text)
                            
                            if text_length > chars_per_page:
                                estimated_pages = (text_length + chars_per_page - 1) // chars_per_page
                                logger.info(f"Creating {estimated_pages} virtual pages for DOCX based on text length ({text_length} chars)")
                                
                                for page_num in range(1, estimated_pages + 1):
                                    start_pos = (page_num - 1) * chars_per_page
                                    end_pos = min(page_num * chars_per_page, text_length)
                                    
                                    page_mapping.append({
                                        "page_num": page_num,
                                        "start_pos": start_pos,
                                        "end_pos": end_pos
                                    })
                                found_pages = True
                    
                    if not found_pages:
                        logger.info("No page markers found, treating as single page document")
                        page_mapping = [{"page_num": 1, "start_pos": 0, "end_pos": len(text)}]
            
            elif file_extension in ['xlsx', 'xls']:
                # Excel: 시트별로 페이지 구분
                import re
                sheet_pattern = r'\n=== 시트: ([^=]+) ===\n'
                matches = list(re.finditer(sheet_pattern, text))
                
                if matches:
                    logger.info(f"Found {len(matches)} Excel sheets")
                    for i, match in enumerate(matches):
                        sheet_name = match.group(1)
                        page_num = i + 1
                        start_pos = match.end()
                        
                        # 다음 시트의 시작 위치 또는 텍스트 끝
                        if i + 1 < len(matches):
                            end_pos = matches[i + 1].start()
                        else:
                            end_pos = len(text)
                        
                        page_mapping.append({
                            "page_num": page_num,
                            "start_pos": start_pos,
                            "end_pos": end_pos,
                            "sheet_name": sheet_name
                        })
                else:
                    page_mapping = [{"page_num": 1, "start_pos": 0, "end_pos": len(text)}]
            
            else:
                # 텍스트 파일이나 기타 형식: 줄 수 기준으로 가상 페이지 생성 (1000줄당 1페이지)
                lines = text.split('\n')
                lines_per_page = 1000
                total_lines = len(lines)
                
                if total_lines <= lines_per_page:
                    page_mapping = [{"page_num": 1, "start_pos": 0, "end_pos": len(text)}]
                else:
                    current_pos = 0
                    page_num = 1
                    
                    for i in range(0, total_lines, lines_per_page):
                        start_line = i
                        end_line = min(i + lines_per_page, total_lines)
                        
                        # 라인 범위를 텍스트 위치로 변환
                        if start_line == 0:
                            start_pos = 0
                        else:
                            start_pos = len('\n'.join(lines[:start_line])) + 1  # +1 for newline
                        
                        if end_line >= total_lines:
                            end_pos = len(text)
                        else:
                            end_pos = len('\n'.join(lines[:end_line]))
                        
                        page_mapping.append({
                            "page_num": page_num,
                            "start_pos": start_pos,
                            "end_pos": end_pos,
                            "start_line": start_line + 1,
                            "end_line": end_line
                        })
                        page_num += 1
                    
                    logger.info(f"Created {len(page_mapping)} virtual pages for text file ({total_lines} lines)")
            
            return page_mapping
            
        except Exception as e:
            logger.warning(f"Error extracting page mapping: {e}")
            return [{"page_num": 1, "start_pos": 0, "end_pos": len(text)}]

    # DEPRECATED: 이 메서드는 더 이상 사용되지 않습니다. document_processor.chunk_text_with_metadata를 사용하세요.
    def _get_page_number_for_chunk(self, chunk: str, full_text: str, chunk_pos: int, page_mapping: List[Dict[str, Any]]) -> int:
        """청크의 페이지 번호 계산
        
        Args:
            chunk: 청크 텍스트
            full_text: 전체 텍스트
            chunk_pos: 청크의 전체 텍스트 내 위치 (-1이면 찾기 실패)
            page_mapping: 페이지 매핑 정보
            
        Returns:
            페이지 번호
        """
        try:
            if not page_mapping:
                return 1
            
            # 단일 페이지인 경우
            if len(page_mapping) == 1:
                return 1
            
            if chunk_pos == -1:
                # 위치를 찾지 못한 경우 청크 내용으로 추정
                # 여러 가지 방법으로 위치 찾기 시도
                search_attempts = [
                    chunk[:100] if len(chunk) > 100 else chunk,  # 첫 100자
                    chunk[:50] if len(chunk) > 50 else chunk,    # 첫 50자
                    chunk.split('\n')[0] if '\n' in chunk else chunk[:30],  # 첫 줄 또는 첫 30자
                ]
                
                for attempt in search_attempts:
                    if attempt.strip():
                        chunk_pos = full_text.find(attempt.strip())
                        if chunk_pos != -1:
                            break
                
                if chunk_pos == -1:
                    logger.warning("Could not determine chunk position, defaulting to page 1")
                    return 1
            
            # 청크의 시작, 중간, 끝 위치를 모두 고려
            chunk_start = chunk_pos
            chunk_middle = chunk_pos + len(chunk) // 2
            chunk_end = chunk_pos + len(chunk)
            
            # 세 위치 중 어느 하나라도 페이지 범위에 속하면 해당 페이지로 결정
            for page_info in page_mapping:
                start_pos = page_info["start_pos"]
                end_pos = page_info["end_pos"]
                
                # 청크가 페이지 범위와 겹치는지 확인
                if (start_pos <= chunk_start < end_pos or 
                    start_pos <= chunk_middle < end_pos or 
                    start_pos <= chunk_end <= end_pos or
                    (chunk_start <= start_pos and chunk_end >= end_pos)):  # 청크가 페이지를 완전히 포함하는 경우
                    return page_info["page_num"]
            
            # 위치 기반으로 찾지 못한 경우, 가장 가까운 페이지 찾기
            min_distance = float('inf')
            closest_page = 1
            
            for page_info in page_mapping:
                start_pos = page_info["start_pos"]
                end_pos = page_info["end_pos"]
                
                # 청크 중간점과 페이지 중간점의 거리 계산
                page_middle = (start_pos + end_pos) // 2
                distance = abs(chunk_middle - page_middle)
                
                if distance < min_distance:
                    min_distance = distance
                    closest_page = page_info["page_num"]
            
            logger.debug(f"Assigned chunk at position {chunk_pos} to closest page {closest_page}")
            return closest_page
            
        except Exception as e:
            logger.warning(f"Error calculating page number for chunk: {e}")
            return 1<|MERGE_RESOLUTION|>--- conflicted
+++ resolved
@@ -835,67 +835,6 @@
                     import importlib
                     import service.retrieval.document_processor as dp_mod
 
-<<<<<<< HEAD
-            # LLM 메타데이터 생성 (활성화된 경우)
-            chunk_metadatas = []
-            if use_llm_metadata and await self.metadata_generator.is_enabled():
-                logger.info(f"Generating LLM metadata for {len(chunks)} chunks")
-
-                # 기본 메타데이터 준비
-                base_metadatas = []
-                for i in range(len(chunks)):
-                    base_metadata = {
-                        "chunk_index": i,
-                        "total_chunks": len(chunks),
-                        "chunk_size": len(chunks[i])
-                    }
-                    if metadata:
-                        base_metadata.update(metadata)
-                    base_metadatas.append(base_metadata)
-
-                # LLM으로 배치 메타데이터 생성
-                chunk_metadatas = await self.metadata_generator.generate_batch_metadata(
-                    chunks, base_metadatas, max_concurrent=3
-                )
-
-            else:
-                # LLM 사용 안함 - 기본 메타데이터만 사용
-                logger.info("LLM metadata generation disabled or not available")
-                for i in range(len(chunks)):
-                    base_metadata = {
-                        "chunk_index": i,
-                        "total_chunks": len(chunks),
-                        "chunk_size": len(chunks[i])
-                    }
-                    if metadata:
-                        base_metadata.update(metadata)
-                    chunk_metadatas.append(base_metadata)
-
-            #TODO 검증할 필요는 있음. 문서 요약 및 메타데이터 정보를 chunk에 더해서 embedding 하는 것으로 사용.
-            processed_chunks = []
-            for i, (chunk, chunk_metadata) in enumerate(zip(chunks, chunk_metadatas)):
-                summary = chunk_metadata.get("summary")
-                summary_info = f"문서 요약: {summary}" if summary and summary.strip() else ""
-                additional_info = {
-                    "keywords": chunk_metadata.get("keywords", []),
-                    "topics": chunk_metadata.get("topics", []),
-                    "entities": chunk_metadata.get("entities", []),
-                    "sentiment": chunk_metadata.get("sentiment", ""),
-                    "document_type": chunk_metadata.get("document_type", ""),
-                    "complexity_level": chunk_metadata.get("complexity_level", ""),
-                    "main_concepts": chunk_metadata.get("main_concepts", [])
-                }
-
-                uuid_pattern = r'_[0-9a-f]{8}-[0-9a-f]{4}-[0-9a-f]{4}-[0-9a-f]{4}-[0-9a-f]{12}$'
-                display_collection_name = re.sub(uuid_pattern, '', collection_name, flags=re.IGNORECASE)
-                processed_chunk = f"""이는 {display_collection_name}콜렉션에 존재하는 {(Path(file_path).name)} 파일의 내용입니다.
-{summary_info}
-{additional_info}
-
-{chunk}"""
-                processed_chunks.append(processed_chunk)
-
-=======
                     importlib.reload(dp_mod)
                     DocumentProcessorClass = getattr(dp_mod, 'DocumentProcessor', None)
 
@@ -1001,7 +940,6 @@
             
             # 청크 텍스트만 추출하여 임베딩 생성
             chunks = [chunk_data["text"] for chunk_data in chunks_with_metadata]
->>>>>>> e1277b14
             logger.info(f"Generating embeddings for {len(chunks)} chunks")
 
             if processed_chunks and len(processed_chunks) == len(chunks):
@@ -1026,13 +964,7 @@
                 line_start = chunk_data["line_start"]
                 line_end = chunk_data["line_end"]
 
-<<<<<<< HEAD
-            for i, (chunk, embedding, chunk_metadata) in enumerate(zip(chunks, embeddings, chunk_metadatas)):
-                # 최종 메타데이터 구성
-                final_metadata = {
-=======
                 chunk_metadata = {
->>>>>>> e1277b14
                     "document_id": document_id,
                     "chunk_index": i,
                     "chunk_text": chunk,
@@ -1199,14 +1131,9 @@
             raise HTTPException(status_code=500, detail=f"Failed to process document: {e}")
 
     async def search_documents(self, collection_name: str, query_text: str,
-<<<<<<< HEAD
-                                limit: int = 5, score_threshold: float = 0.7,
-                                filter_criteria: Dict[str, Any] = None) -> Dict[str, Any]:
-=======
                              limit: int = 5, score_threshold: float = 0.7,
                              filter_criteria: Dict[str, Any] = None,
                              rerank: bool = False, rerank_top_k: int = 20) -> Dict[str, Any]:
->>>>>>> e1277b14
         """문서 검색
 
         Args:
@@ -1298,15 +1225,6 @@
                 result = {
                     "id": hit.id,
                     "score": hit.score,
-<<<<<<< HEAD
-                    "document_id": hit.payload.get("document_id"),
-                    "chunk_index": hit.payload.get("chunk_index"),
-                    "chunk_text": hit.payload.get("chunk_text"),
-                    "file_name": hit.payload.get("file_name"),
-                    "file_type": hit.payload.get("file_type"),
-                    "metadata": {k: v for k, v in hit.payload.items()
-                                if k not in ["chunk_text", "document_id", "chunk_index", "file_name", "file_type"]}
-=======
                     "document_id": payload.get("document_id"),
                     "chunk_index": payload.get("chunk_index"),
                     "chunk_text": payload.get("chunk_text"),
@@ -1318,7 +1236,6 @@
                     "page_number": payload.get("page_number"),
                     "metadata": {k: v for k, v in payload.items()
                                if k not in ["chunk_text", "document_id", "chunk_index", "file_name", "file_type", "file_path", "line_start", "line_end", "page_number"]}
->>>>>>> e1277b14
                 }
                 results.append(result)
 
@@ -1476,13 +1393,8 @@
                     # 사용자 정의 메타데이터 추출 (시스템 필드 제외)
                     system_fields = {
                         "document_id", "chunk_index", "chunk_text", "file_name",
-<<<<<<< HEAD
-                        "file_type", "processed_at", "chunk_size", "total_chunks",
-                        "llm_metadata_generated"
-=======
                         "file_path", "file_type", "processed_at", "chunk_size", "total_chunks",
                         "line_start", "line_end", "page_number"
->>>>>>> e1277b14
                     }
                     for key, value in payload.items():
                         if key not in system_fields:
@@ -1583,13 +1495,8 @@
             # 사용자 정의 메타데이터 추출
             system_fields = {
                 "document_id", "chunk_index", "chunk_text", "file_name",
-<<<<<<< HEAD
-                "file_type", "processed_at", "chunk_size", "total_chunks",
-                "llm_metadata_generated"
-=======
                 "file_path", "file_type", "processed_at", "chunk_size", "total_chunks",
                 "line_start", "line_end", "page_number"
->>>>>>> e1277b14
             }
             for key, value in payload.items():
                 if key not in system_fields:
